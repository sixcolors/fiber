--- conflicted
+++ resolved
@@ -3,36 +3,24 @@
 go 1.19
 
 require (
+	github.com/gofiber/fiber/v2 v2.40.1
 	github.com/gofiber/utils/v2 v2.0.0-beta.1
 	github.com/google/uuid v1.3.0
 	github.com/mattn/go-colorable v0.1.13
 	github.com/mattn/go-isatty v0.0.16
-<<<<<<< HEAD
 	github.com/stretchr/testify v1.8.1
 	github.com/tinylib/msgp v1.1.6
 	github.com/valyala/bytebufferpool v1.0.0
-	github.com/valyala/fasthttp v1.41.0
-	github.com/valyala/fasttemplate v1.2.1
-=======
-	github.com/mattn/go-runewidth v0.0.14
-	github.com/valyala/bytebufferpool v1.0.0
 	github.com/valyala/fasthttp v1.42.0
-	golang.org/x/sys v0.0.0-20220811171246-fbc7d0a398ab
->>>>>>> f8457f2e
 )
 
 require (
 	github.com/andybalholm/brotli v1.0.4 // indirect
-<<<<<<< HEAD
 	github.com/davecgh/go-spew v1.1.1 // indirect
 	github.com/klauspost/compress v1.15.12 // indirect
 	github.com/philhofer/fwd v1.1.1 // indirect
 	github.com/pmezard/go-difflib v1.0.0 // indirect
-=======
-	github.com/klauspost/compress v1.15.9 // indirect
-	github.com/rivo/uniseg v0.2.0 // indirect
->>>>>>> f8457f2e
 	github.com/valyala/tcplisten v1.0.0 // indirect
-	golang.org/x/sys v0.1.0 // indirect
+	golang.org/x/sys v0.2.0 // indirect
 	gopkg.in/yaml.v3 v3.0.1 // indirect
 )