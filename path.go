// ⚡️ Fiber is an Express inspired web framework written in Go with ☕️
// 📄 Github Repository: https://github.com/gofiber/fiber
// 📌 API Documentation: https://docs.gofiber.io
// ⚠️ This path parser was inspired by ucarion/urlpath (MIT License).
// 💖 Maintained and modified for Fiber by @renewerner87

package fiber

import (
	"regexp"
	"strconv"
	"strings"
	"time"
	"unicode"

<<<<<<< HEAD
=======
	"github.com/gofiber/fiber/v2/utils"
>>>>>>> 61a33361
	"github.com/google/uuid"
)

// routeParser holds the path segments and param names
type routeParser struct {
	segs          []*routeSegment // the parsed segments of the route
	params        []string        // that parameter names the parsed route
	wildCardCount int             // number of wildcard parameters, used internally to give the wildcard parameter its number
	plusCount     int             // number of plus parameters, used internally to give the plus parameter its number
}

// paramsSeg holds the segment metadata
type routeSegment struct {
	// const information
	Const string // constant part of the route
	// parameter information
	IsParam     bool   // Truth value that indicates whether it is a parameter or a constant part
	ParamName   string // name of the parameter for access to it, for wildcards and plus parameters access iterators starting with 1 are added
	ComparePart string // search part to find the end of the parameter
	PartCount   int    // how often is the search part contained in the non-param segments? -> necessary for greedy search
	IsGreedy    bool   // indicates whether the parameter is greedy or not, is used with wildcard and plus
	IsOptional  bool   // indicates whether the parameter is optional or not
	// common information
	IsLast           bool          // shows if the segment is the last one for the route
	HasOptionalSlash bool          // segment has the possibility of an optional slash
	Constraints      []*Constraint // Constraint type if segment is a parameter, if not it will be set to noConstraint by default
	Length           int           // length of the parameter for segment, when its 0 then the length is undetermined
	// future TODO: add support for optional groups "/abc(/def)?"
}

// different special routing signs
const (
	wildcardParam                byte = '*'  // indicates a optional greedy parameter
	plusParam                    byte = '+'  // indicates a required greedy parameter
	optionalParam                byte = '?'  // concludes a parameter by name and makes it optional
	paramStarterChar             byte = ':'  // start character for a parameter with name
	slashDelimiter               byte = '/'  // separator for the route, unlike the other delimiters this character at the end can be optional
	slashDelimiterStr                 = "/"  // separator for the route, unlike the other delimiters this character at the end can be optional
	escapeChar                   byte = '\\' // escape character
	paramConstraintStart         byte = '<'  // start of type constraint for a parameter
	paramConstraintEnd           byte = '>'  // end of type constraint for a parameter
	paramConstraintSeparator     byte = ';'  // separator of type constraints for a parameter
	paramConstraintDataStart     byte = '('  // start of data of type constraint for a parameter
	paramConstraintDataEnd       byte = ')'  // end of data of type constraint for a parameter
	paramConstraintDataSeparator byte = ','  // separator of datas of type constraint for a parameter
)

// TypeConstraint parameter constraint types
type TypeConstraint int16

type Constraint struct {
	ID            TypeConstraint
	RegexCompiler *regexp.Regexp
	Data          []string
}

const (
	noConstraint TypeConstraint = iota + 1
	intConstraint
	boolConstraint
	floatConstraint
	alphaConstraint
	datetimeConstraint
	guidConstraint
	minLenConstraint
	maxLenConstraint
	lenConstraint
	betweenLenConstraint
	minConstraint
	maxConstraint
	rangeConstraint
	regexConstraint
)

// list of possible parameter and segment delimiter
var (
	// slash has a special role, unlike the other parameters it must not be interpreted as a parameter
	routeDelimiter = []byte{slashDelimiter, '-', '.'}
	// list of greedy parameters
	greedyParameters = []byte{wildcardParam, plusParam}
	// list of chars for the parameter recognizing
	parameterStartChars = []byte{wildcardParam, plusParam, paramStarterChar}
	// list of chars of delimiters and the starting parameter name char
	parameterDelimiterChars = append([]byte{paramStarterChar, escapeChar}, routeDelimiter...)
	// list of chars to find the end of a parameter
	parameterEndChars = append([]byte{optionalParam}, parameterDelimiterChars...)
	// list of parameter constraint start
	parameterConstraintStartChars = []byte{paramConstraintStart}
	// list of parameter constraint end
	parameterConstraintEndChars = []byte{paramConstraintEnd}
	// list of parameter separator
	parameterConstraintSeparatorChars = []byte{paramConstraintSeparator}
	// list of parameter constraint data start
	parameterConstraintDataStartChars = []byte{paramConstraintDataStart}
	// list of parameter constraint data end
	parameterConstraintDataEndChars = []byte{paramConstraintDataEnd}
	// list of parameter constraint data separator
	parameterConstraintDataSeparatorChars = []byte{paramConstraintDataSeparator}
)

// RoutePatternMatch checks if a given path matches a Fiber route pattern.
func RoutePatternMatch(path, pattern string, cfg ...Config) bool {
	// See logic in (*Route).match and (*App).register
	var ctxParams [maxParams]string

	config := Config{}
	if len(cfg) > 0 {
		config = cfg[0]
	}

	if path == "" {
		path = "/"
	}

	// Cannot have an empty pattern
	if pattern == "" {
		pattern = "/"
	}
	// Pattern always start with a '/'
	if pattern[0] != '/' {
		pattern = "/" + pattern
	}

	patternPretty := pattern

	// Case sensitive routing, all to lowercase
	if !config.CaseSensitive {
		patternPretty = utils.ToLower(patternPretty)
		path = utils.ToLower(path)
	}
	// Strict routing, remove trailing slashes
	if !config.StrictRouting && len(patternPretty) > 1 {
		patternPretty = utils.TrimRight(patternPretty, '/')
	}

	parser := parseRoute(patternPretty)

	if patternPretty == "/" && path == "/" {
		return true
		// '*' wildcard matches any path
	} else if patternPretty == "/*" {
		return true
	}

	// Does this route have parameters
	if len(parser.params) > 0 {
		if match := parser.getMatch(path, path, &ctxParams, false); match {
			return true
		}
	}
	// Check for a simple match
	patternPretty = RemoveEscapeChar(patternPretty)
	if len(patternPretty) == len(path) && patternPretty == path {
		return true
	}
	// No match
	return false
}

// parseRoute analyzes the route and divides it into segments for constant areas and parameters,
// this information is needed later when assigning the requests to the declared routes
func parseRoute(pattern string) routeParser {
	parser := routeParser{}

	part := ""
	for len(pattern) > 0 {
		nextParamPosition := findNextParamPosition(pattern)
		// handle the parameter part
		if nextParamPosition == 0 {
			processedPart, seg := parser.analyseParameterPart(pattern)
			parser.params, parser.segs, part = append(parser.params, seg.ParamName), append(parser.segs, seg), processedPart
		} else {
			processedPart, seg := parser.analyseConstantPart(pattern, nextParamPosition)
			parser.segs, part = append(parser.segs, seg), processedPart
		}

		// reduce the pattern by the processed parts
		if len(part) == len(pattern) {
			break
		}
		pattern = pattern[len(part):]
	}
	// mark last segment
	if len(parser.segs) > 0 {
		parser.segs[len(parser.segs)-1].IsLast = true
	}
	parser.segs = addParameterMetaInfo(parser.segs)

	return parser
}

// addParameterMetaInfo add important meta information to the parameter segments
// to simplify the search for the end of the parameter
func addParameterMetaInfo(segs []*routeSegment) []*routeSegment {
	var comparePart string
	segLen := len(segs)
	// loop from end to begin
	for i := segLen - 1; i >= 0; i-- {
		// set the compare part for the parameter
		if segs[i].IsParam {
			// important for finding the end of the parameter
			segs[i].ComparePart = RemoveEscapeChar(comparePart)
		} else {
			comparePart = segs[i].Const
			if len(comparePart) > 1 {
				comparePart = strings.TrimRight(comparePart, slashDelimiterStr)
			}
		}
	}

	// loop from begin to end
	for i := 0; i < segLen; i++ {
		// check how often the compare part is in the following const parts
		if segs[i].IsParam {
			// check if parameter segments are directly after each other and if one of them is greedy
			// in case the next parameter or the current parameter is not a wildcard its not greedy, we only want one character
			if segLen > i+1 && !segs[i].IsGreedy && segs[i+1].IsParam && !segs[i+1].IsGreedy {
				segs[i].Length = 1
			}
			if segs[i].ComparePart == "" {
				continue
			}
			for j := i + 1; j <= len(segs)-1; j++ {
				if !segs[j].IsParam {
					// count is important for the greedy match
					segs[i].PartCount += strings.Count(segs[j].Const, segs[i].ComparePart)
				}
			}
			// check if the end of the segment is a optional slash and then if the segement is optional or the last one
		} else if segs[i].Const[len(segs[i].Const)-1] == slashDelimiter && (segs[i].IsLast || (segLen > i+1 && segs[i+1].IsOptional)) {
			segs[i].HasOptionalSlash = true
		}
	}

	return segs
}

// findNextParamPosition search for the next possible parameter start position
func findNextParamPosition(pattern string) int {
	nextParamPosition := findNextNonEscapedCharsetPosition(pattern, parameterStartChars)
	if nextParamPosition != -1 && len(pattern) > nextParamPosition && pattern[nextParamPosition] != wildcardParam {
		// search for parameter characters for the found parameter start,
		// if there are more, move the parameter start to the last parameter char
		for found := findNextNonEscapedCharsetPosition(pattern[nextParamPosition+1:], parameterStartChars); found == 0; {
			nextParamPosition++
			if len(pattern) > nextParamPosition {
				break
			}
		}
	}

	return nextParamPosition
}

// analyseConstantPart find the end of the constant part and create the route segment
func (*routeParser) analyseConstantPart(pattern string, nextParamPosition int) (string, *routeSegment) {
	// handle the constant part
	processedPart := pattern
	if nextParamPosition != -1 {
		// remove the constant part until the parameter
		processedPart = pattern[:nextParamPosition]
	}
	constPart := RemoveEscapeChar(processedPart)
	return processedPart, &routeSegment{
		Const:  constPart,
		Length: len(constPart),
	}
}

// analyseParameterPart find the parameter end and create the route segment
func (routeParser *routeParser) analyseParameterPart(pattern string) (string, *routeSegment) {
	isWildCard := pattern[0] == wildcardParam
	isPlusParam := pattern[0] == plusParam

	var parameterEndPosition int
	if strings.ContainsRune(pattern, rune(paramConstraintStart)) && strings.ContainsRune(pattern, rune(paramConstraintEnd)) {
		parameterEndPosition = findNextCharsetPositionConstraint(pattern[1:], parameterEndChars)
	} else {
		parameterEndPosition = findNextNonEscapedCharsetPosition(pattern[1:], parameterEndChars)
	}

	parameterConstraintStart := -1
	parameterConstraintEnd := -1
	// handle wildcard end
	switch {
	case isWildCard, isPlusParam:
		parameterEndPosition = 0
	case parameterEndPosition == -1:
		parameterEndPosition = len(pattern) - 1
	case !isInCharset(pattern[parameterEndPosition+1], parameterDelimiterChars):
		parameterEndPosition++
	}

	// find constraint part if exists in the parameter part and remove it
	if parameterEndPosition > 0 {
		parameterConstraintStart = findNextNonEscapedCharsetPosition(pattern[0:parameterEndPosition], parameterConstraintStartChars)
		parameterConstraintEnd = findLastCharsetPosition(pattern[0:parameterEndPosition+1], parameterConstraintEndChars)
	}

	// cut params part
	processedPart := pattern[0 : parameterEndPosition+1]
	paramName := RemoveEscapeChar(GetTrimmedParam(processedPart))

	// Check has constraint
	var constraints []*Constraint

	if hasConstraint := parameterConstraintStart != -1 && parameterConstraintEnd != -1; hasConstraint {
		constraintString := pattern[parameterConstraintStart+1 : parameterConstraintEnd]
		userConstraints := splitNonEscaped(constraintString, string(parameterConstraintSeparatorChars))
		constraints = make([]*Constraint, 0, len(userConstraints))

		for _, c := range userConstraints {
			start := findNextNonEscapedCharsetPosition(c, parameterConstraintDataStartChars)
			end := findLastCharsetPosition(c, parameterConstraintDataEndChars)

			// Assign constraint
			if start != -1 && end != -1 {
				constraint := &Constraint{
					ID: getParamConstraintType(c[:start]),
				}

				// remove escapes from data
				if constraint.ID != regexConstraint {
					constraint.Data = splitNonEscaped(c[start+1:end], string(parameterConstraintDataSeparatorChars))
					if len(constraint.Data) == 1 {
						constraint.Data[0] = RemoveEscapeChar(constraint.Data[0])
					} else if len(constraint.Data) == 2 { // This is fine, we simply expect two parts
						constraint.Data[0] = RemoveEscapeChar(constraint.Data[0])
						constraint.Data[1] = RemoveEscapeChar(constraint.Data[1])
					}
				}

				// Precompile regex if has regex constraint
				if constraint.ID == regexConstraint {
					constraint.Data = []string{c[start+1 : end]}
					constraint.RegexCompiler = regexp.MustCompile(constraint.Data[0])
				}

				constraints = append(constraints, constraint)
			} else {
				constraints = append(constraints, &Constraint{
					ID:   getParamConstraintType(c),
					Data: []string{},
				})
			}
		}

		paramName = RemoveEscapeChar(GetTrimmedParam(pattern[0:parameterConstraintStart]))
	}

	// add access iterator to wildcard and plus
	if isWildCard {
		routeParser.wildCardCount++
		paramName += strconv.Itoa(routeParser.wildCardCount)
	} else if isPlusParam {
		routeParser.plusCount++
		paramName += strconv.Itoa(routeParser.plusCount)
	}

	segment := &routeSegment{
		ParamName:  paramName,
		IsParam:    true,
		IsOptional: isWildCard || pattern[parameterEndPosition] == optionalParam,
		IsGreedy:   isWildCard || isPlusParam,
	}

	if len(constraints) > 0 {
		segment.Constraints = constraints
	}

	return processedPart, segment
}

// isInCharset check is the given character in the charset list
func isInCharset(searchChar byte, charset []byte) bool {
	for _, char := range charset {
		if char == searchChar {
			return true
		}
	}
	return false
}

// findNextCharsetPosition search the next char position from the charset
func findNextCharsetPosition(search string, charset []byte) int {
	nextPosition := -1
	for _, char := range charset {
		if pos := strings.IndexByte(search, char); pos != -1 && (pos < nextPosition || nextPosition == -1) {
			nextPosition = pos
		}
	}

	return nextPosition
}

// findNextCharsetPosition search the last char position from the charset
func findLastCharsetPosition(search string, charset []byte) int {
	lastPosition := -1
	for _, char := range charset {
		if pos := strings.LastIndexByte(search, char); pos != -1 && (pos < lastPosition || lastPosition == -1) {
			lastPosition = pos
		}
	}

	return lastPosition
}

// findNextCharsetPositionConstraint search the next char position from the charset
// unlike findNextCharsetPosition, it takes care of constraint start-end chars to parse route pattern
func findNextCharsetPositionConstraint(search string, charset []byte) int {
	constraintStart := findNextNonEscapedCharsetPosition(search, parameterConstraintStartChars)
	constraintEnd := findNextNonEscapedCharsetPosition(search, parameterConstraintEndChars)
	nextPosition := -1

	for _, char := range charset {
		pos := strings.IndexByte(search, char)

		if pos != -1 && (pos < nextPosition || nextPosition == -1) {
			if (pos > constraintStart && pos > constraintEnd) || (pos < constraintStart && pos < constraintEnd) {
				nextPosition = pos
			}
		}
	}

	return nextPosition
}

// findNextNonEscapedCharsetPosition search the next char position from the charset and skip the escaped characters
func findNextNonEscapedCharsetPosition(search string, charset []byte) int {
	pos := findNextCharsetPosition(search, charset)
	for pos > 0 && search[pos-1] == escapeChar {
		if len(search) == pos+1 {
			// escaped character is at the end
			return -1
		}
		nextPossiblePos := findNextCharsetPosition(search[pos+1:], charset)
		if nextPossiblePos == -1 {
			return -1
		}
		// the previous character is taken into consideration
		pos = nextPossiblePos + pos + 1
	}

	return pos
}

// splitNonEscaped slices s into all substrings separated by sep and returns a slice of the substrings between those separators
// This function also takes a care of escape char when splitting.
func splitNonEscaped(s, sep string) []string {
	var result []string
	i := findNextNonEscapedCharsetPosition(s, []byte(sep))

	for i > -1 {
		result = append(result, s[:i])
		s = s[i+len(sep):]
		i = findNextNonEscapedCharsetPosition(s, []byte(sep))
	}

	return append(result, s)
}

// getMatch parses the passed url and tries to match it against the route segments and determine the parameter positions
func (routeParser *routeParser) getMatch(detectionPath, path string, params *[maxParams]string, partialCheck bool) bool { //nolint: revive // Accepting a bool param is fine here
	var i, paramsIterator, partLen int
	for _, segment := range routeParser.segs {
		partLen = len(detectionPath)
		// check const segment
		if !segment.IsParam {
			i = segment.Length
			// is optional part or the const part must match with the given string
			// check if the end of the segment is a optional slash
			if segment.HasOptionalSlash && partLen == i-1 && detectionPath == segment.Const[:i-1] {
				i--
			} else if !(i <= partLen && detectionPath[:i] == segment.Const) {
				return false
			}
		} else {
			// determine parameter length
			i = findParamLen(detectionPath, segment)
			if !segment.IsOptional && i == 0 {
				return false
			}
			// take over the params positions
			params[paramsIterator] = path[:i]

			if !(segment.IsOptional && i == 0) {
				// check constraint
				for _, c := range segment.Constraints {
					if matched := c.CheckConstraint(params[paramsIterator]); !matched {
						return false
					}
				}
			}

			paramsIterator++
		}

		// reduce founded part from the string
		if partLen > 0 {
			detectionPath, path = detectionPath[i:], path[i:]
		}
	}
	if detectionPath != "" && !partialCheck {
		return false
	}

	return true
}

// findParamLen for the expressjs wildcard behavior (right to left greedy)
// look at the other segments and take what is left for the wildcard from right to left
func findParamLen(s string, segment *routeSegment) int {
	if segment.IsLast {
		return findParamLenForLastSegment(s, segment)
	}

	if segment.Length != 0 && len(s) >= segment.Length {
		return segment.Length
	} else if segment.IsGreedy {
		// Search the parameters until the next constant part
		// special logic for greedy params
		searchCount := strings.Count(s, segment.ComparePart)
		if searchCount > 1 {
			return findGreedyParamLen(s, searchCount, segment)
		}
	}

	if len(segment.ComparePart) == 1 {
		if constPosition := strings.IndexByte(s, segment.ComparePart[0]); constPosition != -1 {
			return constPosition
		}
	} else if constPosition := strings.Index(s, segment.ComparePart); constPosition != -1 {
		// if the compare part was found, but contains a slash although this part is not greedy, then it must not match
		// example: /api/:param/fixedEnd -> path: /api/123/456/fixedEnd = no match , /api/123/fixedEnd = match
		if !segment.IsGreedy && strings.IndexByte(s[:constPosition], slashDelimiter) != -1 {
			return 0
		}
		return constPosition
	}

	return len(s)
}

// findParamLenForLastSegment get the length of the parameter if it is the last segment
func findParamLenForLastSegment(s string, seg *routeSegment) int {
	if !seg.IsGreedy {
		if i := strings.IndexByte(s, slashDelimiter); i != -1 {
			return i
		}
	}

	return len(s)
}

// findGreedyParamLen get the length of the parameter for greedy segments from right to left
func findGreedyParamLen(s string, searchCount int, segment *routeSegment) int {
	// check all from right to left segments
	for i := segment.PartCount; i > 0 && searchCount > 0; i-- {
		searchCount--
		if constPosition := strings.LastIndex(s, segment.ComparePart); constPosition != -1 {
			s = s[:constPosition]
		} else {
			break
		}
	}

	return len(s)
}

// GetTrimmedParam trims the ':' & '?' from a string
func GetTrimmedParam(param string) string {
	start := 0
	end := len(param)

	if end == 0 || param[start] != paramStarterChar { // is not a param
		return param
	}
	start++
	if param[end-1] == optionalParam { // is ?
		end--
	}

	return param[start:end]
}

// RemoveEscapeChar remove escape characters
func RemoveEscapeChar(word string) string {
	if strings.IndexByte(word, escapeChar) != -1 {
		return strings.ReplaceAll(word, string(escapeChar), "")
	}
	return word
}

func getParamConstraintType(constraintPart string) TypeConstraint {
	switch constraintPart {
	case ConstraintInt:
		return intConstraint
	case ConstraintBool:
		return boolConstraint
	case ConstraintFloat:
		return floatConstraint
	case ConstraintAlpha:
		return alphaConstraint
	case ConstraintGuid:
		return guidConstraint
	case ConstraintMinLen, ConstraintMinLenLower:
		return minLenConstraint
	case ConstraintMaxLen, ConstraintMaxLenLower:
		return maxLenConstraint
	case ConstraintLen:
		return lenConstraint
	case ConstraintBetweenLen, ConstraintBetweenLenLower:
		return betweenLenConstraint
	case ConstraintMin:
		return minConstraint
	case ConstraintMax:
		return maxConstraint
	case ConstraintRange:
		return rangeConstraint
	case ConstraintDatetime:
		return datetimeConstraint
	case ConstraintRegex:
		return regexConstraint
	default:
		return noConstraint
	}
}

//nolint:errcheck // TODO: Properly check _all_ errors in here, log them & immediately return
func (c *Constraint) CheckConstraint(param string) bool {
	var err error
	var num int

	// check data exists
	needOneData := []TypeConstraint{minLenConstraint, maxLenConstraint, lenConstraint, minConstraint, maxConstraint, datetimeConstraint, regexConstraint}
	needTwoData := []TypeConstraint{betweenLenConstraint, rangeConstraint}

	for _, data := range needOneData {
		if c.ID == data && len(c.Data) == 0 {
			return false
		}
	}

	for _, data := range needTwoData {
		if c.ID == data && len(c.Data) < 2 {
			return false
		}
	}

	// check constraints
	switch c.ID {
	case noConstraint:
		// Nothing to check
	case intConstraint:
		_, err = strconv.Atoi(param)
	case boolConstraint:
		_, err = strconv.ParseBool(param)
	case floatConstraint:
		_, err = strconv.ParseFloat(param, 32)
	case alphaConstraint:
		for _, r := range param {
			if !unicode.IsLetter(r) {
				return false
			}
		}
	case guidConstraint:
		_, err = uuid.Parse(param)
	case minLenConstraint:
		data, _ := strconv.Atoi(c.Data[0])

		if len(param) < data {
			return false
		}
	case maxLenConstraint:
		data, _ := strconv.Atoi(c.Data[0])

		if len(param) > data {
			return false
		}
	case lenConstraint:
		data, _ := strconv.Atoi(c.Data[0])

		if len(param) != data {
			return false
		}
	case betweenLenConstraint:
		data, _ := strconv.Atoi(c.Data[0])
		data2, _ := strconv.Atoi(c.Data[1])
		length := len(param)
		if length < data || length > data2 {
			return false
		}
	case minConstraint:
		data, _ := strconv.Atoi(c.Data[0])
		num, err = strconv.Atoi(param)

		if num < data {
			return false
		}
	case maxConstraint:
		data, _ := strconv.Atoi(c.Data[0])
		num, err = strconv.Atoi(param)

		if num > data {
			return false
		}
	case rangeConstraint:
		data, _ := strconv.Atoi(c.Data[0])
		data2, _ := strconv.Atoi(c.Data[1])
		num, err = strconv.Atoi(param)

		if num < data || num > data2 {
			return false
		}
	case datetimeConstraint:
		_, err = time.Parse(c.Data[0], param)
	case regexConstraint:
		if match := c.RegexCompiler.MatchString(param); !match {
			return false
		}
	}

	return err == nil
}<|MERGE_RESOLUTION|>--- conflicted
+++ resolved
@@ -13,10 +13,7 @@
 	"time"
 	"unicode"
 
-<<<<<<< HEAD
-=======
-	"github.com/gofiber/fiber/v2/utils"
->>>>>>> 61a33361
+	"github.com/gofiber/utils/v2"
 	"github.com/google/uuid"
 )
 
@@ -149,7 +146,7 @@
 	}
 	// Strict routing, remove trailing slashes
 	if !config.StrictRouting && len(patternPretty) > 1 {
-		patternPretty = utils.TrimRight(patternPretty, '/')
+		patternPretty = strings.TrimRight(patternPretty, "/")
 	}
 
 	parser := parseRoute(patternPretty)
