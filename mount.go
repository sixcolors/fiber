--- conflicted
+++ resolved
@@ -38,11 +38,7 @@
 // compose them as a single service using Mount. The fiber's error handler and
 // any of the fiber's sub apps are added to the application's error handlers
 // to be invoked on errors that happen within the prefix route.
-<<<<<<< HEAD
-func (app *App) mount(prefix string, fiber *App) Router {
-=======
-func (app *App) Mount(prefix string, subApp *App) Router {
->>>>>>> e91b02b3
+func (app *App) mount(prefix string, subApp *App) Router {
 	prefix = strings.TrimRight(prefix, "/")
 	if prefix == "" {
 		prefix = "/"
@@ -58,7 +54,7 @@
 
 	// register mounted group
 	mountGroup := &Group{Prefix: prefix, app: subApp}
-	app.register(methodUse, prefix, mountGroup)
+	app.register([]string{methodUse}, prefix, mountGroup, nil)
 
 	// Execute onMount hooks
 	if err := subApp.hooks.executeOnMountHooks(app); err != nil {
@@ -70,15 +66,8 @@
 
 // Mount attaches another app instance as a sub-router along a routing path.
 // It's very useful to split up a large API as many independent routers and
-<<<<<<< HEAD
-// compose them as a single service using Mount. The fiber's error handler and
-// any of the fiber's sub apps are added to the application's error handlers
-// to be invoked on errors that happen within the prefix route.
-func (grp *Group) mount(prefix string, fiber *App) Router {
-=======
 // compose them as a single service using Mount.
-func (grp *Group) Mount(prefix string, subApp *App) Router {
->>>>>>> e91b02b3
+func (grp *Group) mount(prefix string, subApp *App) Router {
 	groupPath := getGroupPath(grp.Prefix, prefix)
 	groupPath = strings.TrimRight(groupPath, "/")
 	if groupPath == "" {
@@ -95,7 +84,7 @@
 
 	// register mounted group
 	mountGroup := &Group{Prefix: groupPath, app: subApp}
-	grp.app.register(methodUse, groupPath, mountGroup)
+	grp.app.register([]string{methodUse}, groupPath, mountGroup, nil)
 
 	// Execute onMount hooks
 	if err := subApp.hooks.executeOnMountHooks(grp.app); err != nil {
