--- conflicted
+++ resolved
@@ -13,25 +13,14 @@
 )
 
 type Session struct {
-<<<<<<< HEAD
-	mu          sync.RWMutex  // Mutex to protect non-data fields
-	id          string        // session id
-	fresh       bool          // if new session
 	ctx         fiber.Ctx     // fiber context
 	config      *Store        // store configuration
 	data        *data         // key value data
 	byteBuffer  *bytes.Buffer // byte buffer for the en- and decode
+	id          string        // session id
 	idleTimeout time.Duration // idleTimeout of this session
-=======
-	ctx        fiber.Ctx     // fiber context
-	config     *Store        // store configuration
-	data       *data         // key value data
-	byteBuffer *bytes.Buffer // byte buffer for the en- and decode
-	id         string        // session id
-	exp        time.Duration // expiration of this session
-	mu         sync.RWMutex  // Mutex to protect non-data fields
-	fresh      bool          // if new session
->>>>>>> e4376331
+	mu          sync.RWMutex  // Mutex to protect non-data fields
+	fresh       bool          // if new session
 }
 
 var sessionPool = sync.Pool{
