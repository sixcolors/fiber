--- conflicted
+++ resolved
@@ -4,11 +4,8 @@
 	"sync"
 )
 
-<<<<<<< HEAD
-=======
 // go:generate msgp
 // msgp -file="data.go" -o="data_msgp.go" -tests=false -unexported
->>>>>>> 61a33361
 type data struct {
 	sync.RWMutex
 	Data map[string]any
