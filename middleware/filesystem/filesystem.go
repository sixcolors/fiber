package filesystem

import (
<<<<<<< HEAD
	"io/fs"
=======
	"fmt"
>>>>>>> 61a33361
	"net/http"
	"os"
	"path/filepath"
	"strconv"
	"strings"
	"sync"

	"github.com/gofiber/fiber/v3"
)

// Config defines the config for middleware.
type Config struct {
	// Next defines a function to skip this middleware when returned true.
	//
	// Optional. Default: nil
	Next func(c fiber.Ctx) bool

	// Root is a FileSystem that provides access
	// to a collection of files and directories.
	//
	// Required. Default: nil
	Root fs.FS `json:"-"`

	// PathPrefix defines a prefix to be added to a filepath when
	// reading a file from the FileSystem.
	//
	// Optional. Default "."
	PathPrefix string `json:"path_prefix"`

	// Enable directory browsing.
	//
	// Optional. Default: false
	Browse bool `json:"browse"`

	// Index file for serving a directory.
	//
	// Optional. Default: "index.html"
	Index string `json:"index"`

	// When set to true, enables direct download for files.
	//
	// Optional. Default: false.
	Download bool `json:"download"`

	// The value for the Cache-Control HTTP-header
	// that is set on the file response. MaxAge is defined in seconds.
	//
	// Optional. Default value 0.
	MaxAge int `json:"max_age"`

	// File to return if path is not found. Useful for SPA's.
	//
	// Optional. Default: ""
	NotFoundFile string `json:"not_found_file"`
}

// ConfigDefault is the default config
var ConfigDefault = Config{
	Next:       nil,
	Root:       nil,
	PathPrefix: ".",
	Browse:     false,
	Index:      "/index.html",
	MaxAge:     0,
}

// New creates a new middleware handler.
//
// filesystem does not handle url encoded values (for example spaces)
// on it's own. If you need that functionality, set "UnescapePath"
// in fiber.Config
func New(config ...Config) fiber.Handler {
	// Set default config
	cfg := ConfigDefault

	// Override config if provided
	if len(config) > 0 {
		cfg = config[0]

		// Set default values
		if cfg.Index == "" {
			cfg.Index = ConfigDefault.Index
		}
		if cfg.PathPrefix == "" {
			cfg.PathPrefix = ConfigDefault.PathPrefix
		}
		if !strings.HasPrefix(cfg.Index, "/") {
			cfg.Index = "/" + cfg.Index
		}
		if cfg.NotFoundFile != "" && !strings.HasPrefix(cfg.NotFoundFile, "/") {
			cfg.NotFoundFile = "/" + cfg.NotFoundFile
		}
	}

	if cfg.Root == nil {
		panic("filesystem: Root cannot be nil")
	}

	// PathPrefix configurations for io/fs compatibility.
	if cfg.PathPrefix != "." && !strings.HasPrefix(cfg.PathPrefix, "/") {
		cfg.PathPrefix = "./" + cfg.PathPrefix
	}

	if cfg.NotFoundFile != "" {
		cfg.NotFoundFile = filepath.Join(cfg.PathPrefix, filepath.Clean("/"+cfg.NotFoundFile))
	}

	var once sync.Once
	var prefix string
	cacheControlStr := "public, max-age=" + strconv.Itoa(cfg.MaxAge)

	// Return new handler
<<<<<<< HEAD
	return func(c fiber.Ctx) (err error) {
=======
	return func(c *fiber.Ctx) error {
>>>>>>> 61a33361
		// Don't execute middleware if Next returns true
		if cfg.Next != nil && cfg.Next(c) {
			return c.Next()
		}

		method := c.Method()

		// We only serve static assets on GET or HEAD methods
		if method != fiber.MethodGet && method != fiber.MethodHead {
			return c.Next()
		}

		// Set prefix once
		once.Do(func() {
			prefix = c.Route().Path
		})

		// Strip prefix
		path := strings.TrimPrefix(c.Path(), prefix)
		if !strings.HasPrefix(path, "/") {
			path = "/" + path
		}

<<<<<<< HEAD
		var (
			file fs.File
			stat os.FileInfo
		)

		// Add PathPrefix
		if cfg.PathPrefix != "" {
			// PathPrefix already has a "/" prefix
			path = filepath.Join(cfg.PathPrefix, filepath.Clean("/"+path))
		}

=======
>>>>>>> 61a33361
		if len(path) > 1 {
			path = strings.TrimRight(path, "/")
		}
<<<<<<< HEAD

		file, err = openFile(cfg.Root, path)

=======
		file, err := cfg.Root.Open(path)
>>>>>>> 61a33361
		if err != nil && os.IsNotExist(err) && cfg.NotFoundFile != "" {
			file, err = openFile(cfg.Root, cfg.NotFoundFile)
		}
		if err != nil {
			if os.IsNotExist(err) {
				return c.Status(fiber.StatusNotFound).Next()
			}
			return fmt.Errorf("failed to open: %w", err)
		}

		stat, err := file.Stat()
		if err != nil {
			return fmt.Errorf("failed to stat: %w", err)
		}

		// Serve index if path is directory
		if stat.IsDir() {
			indexPath := strings.TrimRight(path, "/") + cfg.Index
			indexPath = filepath.Join(cfg.PathPrefix, filepath.Clean("/"+indexPath))

			index, err := openFile(cfg.Root, indexPath)
			if err == nil {
				indexStat, err := index.Stat()
				if err == nil {
					file = index
					stat = indexStat
				}
			}
		}

		// Browse directory if no index found and browsing is enabled
		if stat.IsDir() {
			if cfg.Browse {
				return dirList(c, file)
			}

			return fiber.ErrForbidden
		}

		modTime := stat.ModTime()
		contentLength := int(stat.Size())

		// Set Content Type header
		c.Type(getFileExtension(stat.Name()))

		// Set Last Modified header
		if !modTime.IsZero() {
			c.Set(fiber.HeaderLastModified, modTime.UTC().Format(http.TimeFormat))
		}

		// Sets the response Content-Disposition header to attachment if the Download option is true and if it's a file
		if cfg.Download && !stat.IsDir() {
			c.Attachment()
		}

		if method == fiber.MethodGet {
			if cfg.MaxAge > 0 {
				c.Set(fiber.HeaderCacheControl, cacheControlStr)
			}
			c.Response().SetBodyStream(file, contentLength)
			return nil
		}
		if method == fiber.MethodHead {
			c.Request().ResetBody()
			// Fasthttp should skipbody by default if HEAD?
			c.Response().SkipBody = true
			c.Response().Header.SetContentLength(contentLength)
			if err := file.Close(); err != nil {
				return fmt.Errorf("failed to close: %w", err)
			}
			return nil
		}

		return c.Next()
	}
}

// SendFile ...
<<<<<<< HEAD
func SendFile(c fiber.Ctx, filesystem fs.FS, path string) (err error) {
	var (
		file fs.File
		stat os.FileInfo
	)

	path = filepath.Join(".", filepath.Clean("/"+path))

	file, err = openFile(filesystem, path)
=======
func SendFile(c *fiber.Ctx, fs http.FileSystem, path string) error {
	file, err := fs.Open(path)
>>>>>>> 61a33361
	if err != nil {
		if os.IsNotExist(err) {
			return fiber.ErrNotFound
		}
		return fmt.Errorf("failed to open: %w", err)
	}

	stat, err := file.Stat()
	if err != nil {
		return fmt.Errorf("failed to stat: %w", err)
	}

	// Serve index if path is directory
	if stat.IsDir() {
		indexPath := strings.TrimRight(path, "/") + ConfigDefault.Index
		index, err := openFile(filesystem, indexPath)
		if err == nil {
			indexStat, err := index.Stat()
			if err == nil {
				file = index
				stat = indexStat
			}
		}
	}

	// Return forbidden if no index found
	if stat.IsDir() {
		return fiber.ErrForbidden
	}

	modTime := stat.ModTime()
	contentLength := int(stat.Size())

	// Set Content Type header
	c.Type(getFileExtension(stat.Name()))

	// Set Last Modified header
	if !modTime.IsZero() {
		c.Set(fiber.HeaderLastModified, modTime.UTC().Format(http.TimeFormat))
	}

	method := c.Method()
	if method == fiber.MethodGet {
		c.Response().SetBodyStream(file, contentLength)
		return nil
	}
	if method == fiber.MethodHead {
		c.Request().ResetBody()
		// Fasthttp should skipbody by default if HEAD?
		c.Response().SkipBody = true
		c.Response().Header.SetContentLength(contentLength)
		if err := file.Close(); err != nil {
			return fmt.Errorf("failed to close: %w", err)
		}
		return nil
	}

	return nil
}<|MERGE_RESOLUTION|>--- conflicted
+++ resolved
@@ -1,11 +1,8 @@
 package filesystem
 
 import (
-<<<<<<< HEAD
+	"fmt"
 	"io/fs"
-=======
-	"fmt"
->>>>>>> 61a33361
 	"net/http"
 	"os"
 	"path/filepath"
@@ -118,11 +115,7 @@
 	cacheControlStr := "public, max-age=" + strconv.Itoa(cfg.MaxAge)
 
 	// Return new handler
-<<<<<<< HEAD
-	return func(c fiber.Ctx) (err error) {
-=======
-	return func(c *fiber.Ctx) error {
->>>>>>> 61a33361
+	return func(c fiber.Ctx) error {
 		// Don't execute middleware if Next returns true
 		if cfg.Next != nil && cfg.Next(c) {
 			return c.Next()
@@ -146,7 +139,6 @@
 			path = "/" + path
 		}
 
-<<<<<<< HEAD
 		var (
 			file fs.File
 			stat os.FileInfo
@@ -158,18 +150,12 @@
 			path = filepath.Join(cfg.PathPrefix, filepath.Clean("/"+path))
 		}
 
-=======
->>>>>>> 61a33361
 		if len(path) > 1 {
 			path = strings.TrimRight(path, "/")
 		}
-<<<<<<< HEAD
-
-		file, err = openFile(cfg.Root, path)
-
-=======
-		file, err := cfg.Root.Open(path)
->>>>>>> 61a33361
+
+		file, err := openFile(cfg.Root, path)
+
 		if err != nil && os.IsNotExist(err) && cfg.NotFoundFile != "" {
 			file, err = openFile(cfg.Root, cfg.NotFoundFile)
 		}
@@ -180,7 +166,7 @@
 			return fmt.Errorf("failed to open: %w", err)
 		}
 
-		stat, err := file.Stat()
+		stat, err = file.Stat()
 		if err != nil {
 			return fmt.Errorf("failed to stat: %w", err)
 		}
@@ -248,8 +234,7 @@
 }
 
 // SendFile ...
-<<<<<<< HEAD
-func SendFile(c fiber.Ctx, filesystem fs.FS, path string) (err error) {
+func SendFile(c fiber.Ctx, filesystem fs.FS, path string) error {
 	var (
 		file fs.File
 		stat os.FileInfo
@@ -257,11 +242,7 @@
 
 	path = filepath.Join(".", filepath.Clean("/"+path))
 
-	file, err = openFile(filesystem, path)
-=======
-func SendFile(c *fiber.Ctx, fs http.FileSystem, path string) error {
-	file, err := fs.Open(path)
->>>>>>> 61a33361
+	file, err := openFile(filesystem, path)
 	if err != nil {
 		if os.IsNotExist(err) {
 			return fiber.ErrNotFound
@@ -269,7 +250,7 @@
 		return fmt.Errorf("failed to open: %w", err)
 	}
 
-	stat, err := file.Stat()
+	stat, err = file.Stat()
 	if err != nil {
 		return fmt.Errorf("failed to stat: %w", err)
 	}
