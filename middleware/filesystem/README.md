# Filesystem Middleware

Filesystem middleware for [Fiber](https://github.com/gofiber/fiber) that enables you to serve files from a directory.

⚠️ **`:params` & `:optionals?` within the prefix path are not supported!**  
⚠️ **To handle paths with spaces (or other url encoded values) make sure to set `fiber.Config{ UnescapePath: true}`**

## Table of Contents

- [Filesystem Middleware](#filesystem-middleware)
	- [Table of Contents](#table-of-contents)
	- [Signatures](#signatures)
	- [Examples](#examples)
		- [Config](#config)
		- [embed](#embed)
	- [Config](#config-1)
		- [Default Config](#default-config)

## Signatures

```go
func New(config Config) fiber.Handler
```

## Examples

First import the middleware from Fiber,

```go
import (
  "github.com/gofiber/fiber/v3"
  "github.com/gofiber/fiber/v3/middleware/filesystem"
)
```

Then create a Fiber app with `app := fiber.New()`.

### Config

```go
// Provide a minimal config
app.Use(filesystem.New(filesystem.Config{
	Root: os.DirFS("./assets"),
}))

// Or extend your config for customization
app.Use(filesystem.New(filesystem.Config{
	Root:         os.DirFS("./assets"),
	Browse:       true,
	Index:        "index.html",
	NotFoundFile: "404.html",
	MaxAge:       3600,
}))
```

> If your environment (Go 1.16+) supports it, we recommend using Go Embed instead of the other solutions listed as this one is native to Go and the easiest to use.

### embed

[Embed](https://golang.org/pkg/embed/) is the native method to embed files in a Golang excecutable. Introduced in Go 1.16.

```go
package main

import (
	"embed"
	"io/fs"
	"log"
	"net/http"

	"github.com/gofiber/fiber/v3"
	"github.com/gofiber/fiber/v3/middleware/filesystem"
)

// Embed a single file
//go:embed index.html
var f embed.FS

// Embed a directory
//go:embed static/*
var embedDirStatic embed.FS

func main() {
	app := fiber.New()

	app.Use("/", filesystem.New(filesystem.Config{
		Root: f,
	}))

	// Access file "image.png" under `static/` directory via URL: `http://<server>/static/image.png`.
	// Without `PathPrefix`, you have to access it via URL:
	// `http://<server>/static/static/image.png`.
	app.Use("/static", filesystem.New(filesystem.Config{
		Root: embedDirStatic,
		Browse: true,
	}))

	log.Fatal(app.Listen(":3000"))
}
```

<<<<<<< HEAD
=======
### pkger

[Pkger](https://github.com/markbates/pkger) can be used to embed files in a Golang excecutable.

```go
package main

import (
	"github.com/gofiber/fiber/v2"
	"github.com/gofiber/fiber/v2/middleware/filesystem"

	"github.com/markbates/pkger"
)

func main() {
	app := fiber.New()

	app.Use("/assets", filesystem.New(filesystem.Config{
		Root: pkger.Dir("/assets"),
	}))

	log.Fatal(app.Listen(":3000"))
}
```

### packr

[Packr](https://github.com/gobuffalo/packr) can be used to embed files in a Golang excecutable.

```go
package main

import (
	"github.com/gofiber/fiber/v2"
	"github.com/gofiber/fiber/v2/middleware/filesystem"

	"github.com/gobuffalo/packr/v2"
)

func main() {
	app := fiber.New()

	app.Use("/assets", filesystem.New(filesystem.Config{
		Root: packr.New("Assets Box", "/assets"),
	}))

	log.Fatal(app.Listen(":3000"))
}
```

### go.rice

https://github.com/GeertJohan/go.rice

```go
package main

import (
	"github.com/gofiber/fiber/v2"
	"github.com/gofiber/fiber/v2/middleware/filesystem"

	"github.com/GeertJohan/go.rice"
)

func main() {
	app := fiber.New()

	app.Use("/assets", filesystem.New(filesystem.Config{
		Root: rice.MustFindBox("assets").HTTPBox(),
	}))

	log.Fatal(app.Listen(":3000"))
}
```

### fileb0x

[Fileb0x](https://github.com/UnnoTed/fileb0x) can be used to embed files in a Golang excecutable.

```go
package main

import (
	"github.com/gofiber/fiber/v2"
	"github.com/gofiber/fiber/v2/middleware/filesystem"

	"<Your go module>/myEmbeddedFiles"
)

func main() {
	app := fiber.New()

	app.Use("/assets", filesystem.New(filesystem.Config{
		Root: myEmbeddedFiles.HTTP,
	}))

	log.Fatal(app.Listen(":3000"))
}
```

### statik

[Statik](https://github.com/rakyll/statik) can be used to embed files in a Golang excecutable.

```go
package main

import (
	"github.com/gofiber/fiber/v2"
	"github.com/gofiber/fiber/v2/middleware/filesystem"

	// Use blank to invoke init function and register data to statik
	_ "<Your go module>/statik" 
	"github.com/rakyll/statik/fs"
)

func main() {
	statikFS, err := fs.New()
	if err != nil {
		panic(err)
	}

	app := fiber.New()

	app.Use("/", filesystem.New(filesystem.Config{
		Root: statikFS,
	}))

	log.Fatal(app.Listen(":3000"))
}
```

>>>>>>> 61a33361
## Config

```go
// Config defines the config for middleware.
type Config struct {
	// Next defines a function to skip this middleware when returned true.
	//
	// Optional. Default: nil
	Next func(c fiber.Ctx) bool

	// Root is a FileSystem that provides access
	// to a collection of files and directories.
	//
	// Required. Default: nil
	Root fs.FS `json:"-"`

	// PathPrefix defines a prefix to be added to a filepath when
	// reading a file from the FileSystem.
	//
	// Optional. Default "."
	PathPrefix string `json:"path_prefix"`

	// Enable directory browsing.
	//
	// Optional. Default: false
	Browse bool `json:"browse"`

	// Index file for serving a directory.
	//
	// Optional. Default: "index.html"
	Index string `json:"index"`

	// The value for the Cache-Control HTTP-header
	// that is set on the file response. MaxAge is defined in seconds.
	//
	// Optional. Default value 0.
	MaxAge    int `json:"max_age"`

	// File to return if path is not found. Useful for SPA's.
	//
	// Optional. Default: ""
	NotFoundFile string `json:"not_found_file"`
}
```

### Default Config

```go
var ConfigDefault = Config{
	Next:       nil,
	Root:       nil,
	PathPrefix: ".",
	Browse:     false,
	Index:      "/index.html",
	MaxAge:     0,
}
```<|MERGE_RESOLUTION|>--- conflicted
+++ resolved
@@ -99,141 +99,6 @@
 }
 ```
 
-<<<<<<< HEAD
-=======
-### pkger
-
-[Pkger](https://github.com/markbates/pkger) can be used to embed files in a Golang excecutable.
-
-```go
-package main
-
-import (
-	"github.com/gofiber/fiber/v2"
-	"github.com/gofiber/fiber/v2/middleware/filesystem"
-
-	"github.com/markbates/pkger"
-)
-
-func main() {
-	app := fiber.New()
-
-	app.Use("/assets", filesystem.New(filesystem.Config{
-		Root: pkger.Dir("/assets"),
-	}))
-
-	log.Fatal(app.Listen(":3000"))
-}
-```
-
-### packr
-
-[Packr](https://github.com/gobuffalo/packr) can be used to embed files in a Golang excecutable.
-
-```go
-package main
-
-import (
-	"github.com/gofiber/fiber/v2"
-	"github.com/gofiber/fiber/v2/middleware/filesystem"
-
-	"github.com/gobuffalo/packr/v2"
-)
-
-func main() {
-	app := fiber.New()
-
-	app.Use("/assets", filesystem.New(filesystem.Config{
-		Root: packr.New("Assets Box", "/assets"),
-	}))
-
-	log.Fatal(app.Listen(":3000"))
-}
-```
-
-### go.rice
-
-https://github.com/GeertJohan/go.rice
-
-```go
-package main
-
-import (
-	"github.com/gofiber/fiber/v2"
-	"github.com/gofiber/fiber/v2/middleware/filesystem"
-
-	"github.com/GeertJohan/go.rice"
-)
-
-func main() {
-	app := fiber.New()
-
-	app.Use("/assets", filesystem.New(filesystem.Config{
-		Root: rice.MustFindBox("assets").HTTPBox(),
-	}))
-
-	log.Fatal(app.Listen(":3000"))
-}
-```
-
-### fileb0x
-
-[Fileb0x](https://github.com/UnnoTed/fileb0x) can be used to embed files in a Golang excecutable.
-
-```go
-package main
-
-import (
-	"github.com/gofiber/fiber/v2"
-	"github.com/gofiber/fiber/v2/middleware/filesystem"
-
-	"<Your go module>/myEmbeddedFiles"
-)
-
-func main() {
-	app := fiber.New()
-
-	app.Use("/assets", filesystem.New(filesystem.Config{
-		Root: myEmbeddedFiles.HTTP,
-	}))
-
-	log.Fatal(app.Listen(":3000"))
-}
-```
-
-### statik
-
-[Statik](https://github.com/rakyll/statik) can be used to embed files in a Golang excecutable.
-
-```go
-package main
-
-import (
-	"github.com/gofiber/fiber/v2"
-	"github.com/gofiber/fiber/v2/middleware/filesystem"
-
-	// Use blank to invoke init function and register data to statik
-	_ "<Your go module>/statik" 
-	"github.com/rakyll/statik/fs"
-)
-
-func main() {
-	statikFS, err := fs.New()
-	if err != nil {
-		panic(err)
-	}
-
-	app := fiber.New()
-
-	app.Use("/", filesystem.New(filesystem.Config{
-		Root: statikFS,
-	}))
-
-	log.Fatal(app.Listen(":3000"))
-}
-```
-
->>>>>>> 61a33361
 ## Config
 
 ```go
