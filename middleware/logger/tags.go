--- conflicted
+++ resolved
@@ -32,7 +32,6 @@
 	TagBytesReceived     = "bytesReceived"
 	TagRoute             = "route"
 	TagError             = "error"
-<<<<<<< HEAD
 	TagReqHeader         = "reqHeader:"
 	TagRespHeader        = "respHeader:"
 	TagLocals            = "locals:"
@@ -48,25 +47,6 @@
 	TagCyan              = "cyan"
 	TagWhite             = "white"
 	TagReset             = "reset"
-=======
-	// Deprecated: Use TagReqHeader instead
-	TagHeader     = "header:"
-	TagReqHeader  = "reqHeader:"
-	TagRespHeader = "respHeader:"
-	TagLocals     = "locals:"
-	TagQuery      = "query:"
-	TagForm       = "form:"
-	TagCookie     = "cookie:"
-	TagBlack      = "black"
-	TagRed        = "red"
-	TagGreen      = "green"
-	TagYellow     = "yellow"
-	TagBlue       = "blue"
-	TagMagenta    = "magenta"
-	TagCyan       = "cyan"
-	TagWhite      = "white"
-	TagReset      = "reset"
->>>>>>> 61a33361
 )
 
 // createTagMap function merged the default with the custom tags
@@ -109,14 +89,10 @@
 		TagBytesReceived: func(output Buffer, c fiber.Ctx, data *Data, extraParam string) (int, error) {
 			return appendInt(output, len(c.Request().Body()))
 		},
-<<<<<<< HEAD
 		TagBytesSent: func(output Buffer, c fiber.Ctx, data *Data, extraParam string) (int, error) {
-=======
-		TagBytesSent: func(output Buffer, c *fiber.Ctx, data *Data, extraParam string) (int, error) {
 			if c.Response().Header.ContentLength() < 0 {
 				return appendInt(output, 0)
 			}
->>>>>>> 61a33361
 			return appendInt(output, len(c.Response().Body()))
 		},
 		TagRoute: func(output Buffer, c fiber.Ctx, data *Data, extraParam string) (int, error) {
@@ -218,21 +194,12 @@
 		TagPid: func(output Buffer, c fiber.Ctx, data *Data, extraParam string) (int, error) {
 			return output.WriteString(data.Pid)
 		},
-<<<<<<< HEAD
 		TagLatency: func(output Buffer, c fiber.Ctx, data *Data, extraParam string) (int, error) {
-			latency := data.Stop.Sub(data.Start).Round(time.Millisecond)
-			return output.WriteString(fmt.Sprintf("%7v", latency))
-		},
-		TagTime: func(output Buffer, c fiber.Ctx, data *Data, extraParam string) (int, error) {
-			return output.WriteString(data.Timestamp.Load().(string))
-=======
-		TagLatency: func(output Buffer, c *fiber.Ctx, data *Data, extraParam string) (int, error) {
 			latency := data.Stop.Sub(data.Start)
 			return output.WriteString(fmt.Sprintf("%7v", latency))
 		},
-		TagTime: func(output Buffer, c *fiber.Ctx, data *Data, extraParam string) (int, error) {
+		TagTime: func(output Buffer, c fiber.Ctx, data *Data, extraParam string) (int, error) {
 			return output.WriteString(data.Timestamp.Load().(string)) //nolint:forcetypeassert // We always store a string in here
->>>>>>> 61a33361
 		},
 	}
 	// merge with custom tags from user
