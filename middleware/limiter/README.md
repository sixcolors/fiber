--- conflicted
+++ resolved
@@ -52,15 +52,9 @@
 	Next: func(c fiber.Ctx) bool {
 		return c.IP() == "127.0.0.1"
 	},
-<<<<<<< HEAD
-	Max:          20,
-	Expiration:     30 * time.Second,
-	KeyGenerator: func(c fiber.Ctx) string{
-=======
 	Max:        20,
 	Expiration: 30 * time.Second,
-	KeyGenerator: func(c *fiber.Ctx) string{
->>>>>>> 61a33361
+	KeyGenerator: func(c fiber.Ctx) string{
   		return "key"
 	}
 	LimitReached: func(c fiber.Ctx) error {
