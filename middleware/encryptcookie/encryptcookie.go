package encryptcookie

import (
<<<<<<< HEAD
	"github.com/gofiber/fiber/v3"
=======
	"github.com/gofiber/fiber/v2"

>>>>>>> 61a33361
	"github.com/valyala/fasthttp"
)

// New creates a new middleware handler
func New(config ...Config) fiber.Handler {
	// Set default config
	cfg := configDefault(config...)

	// Return new handler
	return func(c fiber.Ctx) error {
		// Don't execute middleware if Next returns true
		if cfg.Next != nil && cfg.Next(c) {
			return c.Next()
		}

		// Decrypt request cookies
		c.Request().Header.VisitAllCookie(func(key, value []byte) {
			keyString := string(key)
			if !isDisabled(keyString, cfg.Except) {
				decryptedValue, err := cfg.Decryptor(string(value), cfg.Key)
				if err != nil {
					c.Request().Header.SetCookieBytesKV(key, nil)
				} else {
					c.Request().Header.SetCookie(string(key), decryptedValue)
				}
			}
		})

		// Continue stack
		err := c.Next()

		// Encrypt response cookies
		c.Response().Header.VisitAllCookie(func(key, value []byte) {
			keyString := string(key)
			if !isDisabled(keyString, cfg.Except) {
				cookieValue := fasthttp.Cookie{}
				cookieValue.SetKeyBytes(key)
				if c.Response().Header.Cookie(&cookieValue) {
					encryptedValue, err := cfg.Encryptor(string(cookieValue.Value()), cfg.Key)
					if err != nil {
						panic(err)
					}

					cookieValue.SetValue(encryptedValue)
					c.Response().Header.SetCookie(&cookieValue)
				}
			}
		})

		return err
	}
}<|MERGE_RESOLUTION|>--- conflicted
+++ resolved
@@ -1,12 +1,7 @@
 package encryptcookie
 
 import (
-<<<<<<< HEAD
 	"github.com/gofiber/fiber/v3"
-=======
-	"github.com/gofiber/fiber/v2"
-
->>>>>>> 61a33361
 	"github.com/valyala/fasthttp"
 )
 
