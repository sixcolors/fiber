--- conflicted
+++ resolved
@@ -21,14 +21,7 @@
 	"text/template"
 	"time"
 
-<<<<<<< HEAD
 	"github.com/gofiber/utils/v2"
-=======
-	"github.com/gofiber/fiber/v2/internal/schema"
-	"github.com/gofiber/fiber/v2/utils"
-
-	"github.com/savsgio/dictpool"
->>>>>>> 61a33361
 	"github.com/valyala/bytebufferpool"
 	"github.com/valyala/fasthttp"
 )
@@ -105,65 +98,7 @@
 // Views is the interface that wraps the Render function.
 type Views interface {
 	Load() error
-<<<<<<< HEAD
 	Render(io.Writer, string, any, ...string) error
-=======
-	Render(io.Writer, string, interface{}, ...string) error
-}
-
-// ParserType require two element, type and converter for register.
-// Use ParserType with BodyParser for parsing custom type in form data.
-type ParserType struct {
-	Customtype interface{}
-	Converter  func(string) reflect.Value
-}
-
-// ParserConfig form decoder config for SetParserDecoder
-type ParserConfig struct {
-	IgnoreUnknownKeys bool
-	SetAliasTag       string
-	ParserType        []ParserType
-	ZeroEmpty         bool
-}
-
-// AcquireCtx retrieves a new Ctx from the pool.
-func (app *App) AcquireCtx(fctx *fasthttp.RequestCtx) *Ctx {
-	c, ok := app.pool.Get().(*Ctx)
-	if !ok {
-		panic(fmt.Errorf("failed to type-assert to *Ctx"))
-	}
-	// Set app reference
-	c.app = app
-	// Reset route and handler index
-	c.indexRoute = -1
-	c.indexHandler = 0
-	// Reset matched flag
-	c.matched = false
-	// Set paths
-	c.pathOriginal = app.getString(fctx.URI().PathOriginal())
-	// Set method
-	c.method = app.getString(fctx.Request.Header.Method())
-	c.methodINT = app.methodInt(c.method)
-	// Attach *fasthttp.RequestCtx to ctx
-	c.fasthttp = fctx
-	// reset base uri
-	c.baseURI = ""
-	// Prettify path
-	c.configDependentPaths()
-	return c
-}
-
-// ReleaseCtx releases the ctx back into the pool.
-func (app *App) ReleaseCtx(c *Ctx) {
-	// Reset values
-	c.route = nil
-	c.fasthttp = nil
-	if c.viewBindMap != nil {
-		dictpool.ReleaseDict(c.viewBindMap)
-		c.viewBindMap = nil
-	}
-	app.pool.Put(c)
->>>>>>> 61a33361
 }
 
 // Accepts checks if the specified extensions or content types are acceptable.
@@ -318,81 +253,6 @@
 	return body
 }
 
-<<<<<<< HEAD
-=======
-func decoderBuilder(parserConfig ParserConfig) interface{} {
-	decoder := schema.NewDecoder()
-	decoder.IgnoreUnknownKeys(parserConfig.IgnoreUnknownKeys)
-	if parserConfig.SetAliasTag != "" {
-		decoder.SetAliasTag(parserConfig.SetAliasTag)
-	}
-	for _, v := range parserConfig.ParserType {
-		decoder.RegisterConverter(reflect.ValueOf(v.Customtype).Interface(), v.Converter)
-	}
-	decoder.ZeroEmpty(parserConfig.ZeroEmpty)
-	return decoder
-}
-
-// BodyParser binds the request body to a struct.
-// It supports decoding the following content types based on the Content-Type header:
-// application/json, application/xml, application/x-www-form-urlencoded, multipart/form-data
-// If none of the content types above are matched, it will return a ErrUnprocessableEntity error
-func (c *Ctx) BodyParser(out interface{}) error {
-	// Get content-type
-	ctype := utils.ToLower(c.app.getString(c.fasthttp.Request.Header.ContentType()))
-
-	ctype = utils.ParseVendorSpecificContentType(ctype)
-
-	// Parse body accordingly
-	if strings.HasPrefix(ctype, MIMEApplicationJSON) {
-		return c.app.config.JSONDecoder(c.Body(), out)
-	}
-	if strings.HasPrefix(ctype, MIMEApplicationForm) {
-		data := make(map[string][]string)
-		var err error
-
-		c.fasthttp.PostArgs().VisitAll(func(key, val []byte) {
-			if err != nil {
-				return
-			}
-
-			k := c.app.getString(key)
-			v := c.app.getString(val)
-
-			if strings.Contains(k, "[") {
-				k, err = parseParamSquareBrackets(k)
-			}
-
-			if strings.Contains(v, ",") && equalFieldType(out, reflect.Slice, k) {
-				values := strings.Split(v, ",")
-				for i := 0; i < len(values); i++ {
-					data[k] = append(data[k], values[i])
-				}
-			} else {
-				data[k] = append(data[k], v)
-			}
-		})
-
-		return c.parseToStruct(bodyTag, out, data)
-	}
-	if strings.HasPrefix(ctype, MIMEMultipartForm) {
-		data, err := c.fasthttp.MultipartForm()
-		if err != nil {
-			return err
-		}
-		return c.parseToStruct(bodyTag, out, data.Value)
-	}
-	if strings.HasPrefix(ctype, MIMETextXML) || strings.HasPrefix(ctype, MIMEApplicationXML) {
-		if err := xml.Unmarshal(c.Body(), out); err != nil {
-			return fmt.Errorf("failed to unmarshal: %w", err)
-		}
-		return nil
-	}
-	// No suitable content type found
-	return ErrUnprocessableEntity
-}
-
->>>>>>> 61a33361
 // ClearCookie expires a specific cookie by key on the client side.
 // If no key is provided it expires all cookies that came with the request.
 func (c *DefaultCtx) ClearCookie(key ...string) {
@@ -644,18 +504,12 @@
 }
 
 // Port returns the remote port of the request.
-<<<<<<< HEAD
 func (c *DefaultCtx) Port() string {
-	port := c.fasthttp.RemoteAddr().(*net.TCPAddr).Port
-	return strconv.Itoa(port)
-=======
-func (c *Ctx) Port() string {
 	tcpaddr, ok := c.fasthttp.RemoteAddr().(*net.TCPAddr)
 	if !ok {
 		panic(fmt.Errorf("failed to type-assert to *net.TCPAddr"))
 	}
 	return strconv.Itoa(tcpaddr.Port)
->>>>>>> 61a33361
 }
 
 // IP returns the remote IP address of the request.
@@ -671,13 +525,9 @@
 
 // extractIPsFromHeader will return a slice of IPs it found given a header name in the order they appear.
 // When IP validation is enabled, any invalid IPs will be omitted.
-<<<<<<< HEAD
 func (c *DefaultCtx) extractIPsFromHeader(header string) []string {
-=======
-func (c *Ctx) extractIPsFromHeader(header string) []string {
 	// TODO: Reuse the c.extractIPFromHeader func somehow in here
 
->>>>>>> 61a33361
 	headerValue := c.Get(header)
 
 	// We can't know how many IPs we will return, but we will try to guess with this constant division.
@@ -788,11 +638,7 @@
 
 // IPs returns a string slice of IP addresses specified in the X-Forwarded-For request header.
 // When IP validation is enabled, only valid IPs are returned.
-<<<<<<< HEAD
-func (c *DefaultCtx) IPs() (ips []string) {
-=======
-func (c *Ctx) IPs() []string {
->>>>>>> 61a33361
+func (c *DefaultCtx) IPs() []string {
 	return c.extractIPsFromHeader(HeaderXForwardedFor)
 }
 
@@ -805,11 +651,7 @@
 	}
 
 	return strings.HasPrefix(
-<<<<<<< HEAD
 		strings.TrimLeft(utils.UnsafeString(c.fasthttp.Request.Header.ContentType()), " "),
-=======
-		utils.TrimLeft(c.app.getString(c.fasthttp.Request.Header.ContentType()), ' '),
->>>>>>> 61a33361
 		extensionHeader,
 	)
 }
@@ -886,11 +728,7 @@
 
 // Locals makes it possible to pass any values under keys scoped to the request
 // and therefore available to all following routes that match the request.
-<<<<<<< HEAD
-func (c *DefaultCtx) Locals(key any, value ...any) (val any) {
-=======
-func (c *Ctx) Locals(key interface{}, value ...interface{}) interface{} {
->>>>>>> 61a33361
+func (c *DefaultCtx) Locals(key any, value ...any) any {
 	if len(value) == 0 {
 		return c.fasthttp.UserValue(key)
 	}
@@ -933,11 +771,7 @@
 }
 
 // Next executes the next method in the stack that matches the current route.
-<<<<<<< HEAD
-func (c *DefaultCtx) Next() (err error) {
-=======
-func (c *Ctx) Next() error {
->>>>>>> 61a33361
+func (c *DefaultCtx) Next() error {
 	// Increment handler index
 	c.indexHandler++
 	var err error
@@ -1086,10 +920,6 @@
 	return defaultString(c.app.getString(c.fasthttp.QueryArgs().Peek(key)), defaultValue)
 }
 
-<<<<<<< HEAD
-// Range returns a struct containing the type and a slice of ranges.
-func (c *DefaultCtx) Range(size int) (rangeData Range, err error) {
-=======
 // QueryInt returns integer value of key string parameter in the url.
 // Default to empty or invalid key is 0.
 //
@@ -1098,7 +928,7 @@
 //	QueryInt("name", 1) == 1
 //	QueryInt("id", 1) == 1
 //	QueryInt("id") == 0
-func (c *Ctx) QueryInt(key string, defaultValue ...int) int {
+func (c *DefaultCtx) QueryInt(key string, defaultValue ...int) int {
 	// Use Atoi to convert the param to an int or return zero and an error
 	value, err := strconv.Atoi(c.app.getString(c.fasthttp.QueryArgs().Peek(key)))
 	if err != nil {
@@ -1111,153 +941,9 @@
 	return value
 }
 
-// QueryParser binds the query string to a struct.
-func (c *Ctx) QueryParser(out interface{}) error {
-	data := make(map[string][]string)
-	var err error
-
-	c.fasthttp.QueryArgs().VisitAll(func(key, val []byte) {
-		if err != nil {
-			return
-		}
-
-		k := c.app.getString(key)
-		v := c.app.getString(val)
-
-		if strings.Contains(k, "[") {
-			k, err = parseParamSquareBrackets(k)
-		}
-
-		if strings.Contains(v, ",") && equalFieldType(out, reflect.Slice, k) {
-			values := strings.Split(v, ",")
-			for i := 0; i < len(values); i++ {
-				data[k] = append(data[k], values[i])
-			}
-		} else {
-			data[k] = append(data[k], v)
-		}
-	})
-
-	if err != nil {
-		return err
-	}
-
-	return c.parseToStruct(queryTag, out, data)
-}
-
-func parseParamSquareBrackets(k string) (string, error) {
-	bb := bytebufferpool.Get()
-	defer bytebufferpool.Put(bb)
-
-	kbytes := []byte(k)
-
-	for i, b := range kbytes {
-		if b == '[' && kbytes[i+1] != ']' {
-			if err := bb.WriteByte('.'); err != nil {
-				return "", fmt.Errorf("failed to write: %w", err)
-			}
-		}
-
-		if b == '[' || b == ']' {
-			continue
-		}
-
-		if err := bb.WriteByte(b); err != nil {
-			return "", fmt.Errorf("failed to write: %w", err)
-		}
-	}
-
-	return bb.String(), nil
-}
-
-// ReqHeaderParser binds the request header strings to a struct.
-func (c *Ctx) ReqHeaderParser(out interface{}) error {
-	data := make(map[string][]string)
-	c.fasthttp.Request.Header.VisitAll(func(key, val []byte) {
-		k := c.app.getString(key)
-		v := c.app.getString(val)
-
-		if strings.Contains(v, ",") && equalFieldType(out, reflect.Slice, k) {
-			values := strings.Split(v, ",")
-			for i := 0; i < len(values); i++ {
-				data[k] = append(data[k], values[i])
-			}
-		} else {
-			data[k] = append(data[k], v)
-		}
-	})
-
-	return c.parseToStruct(reqHeaderTag, out, data)
-}
-
-func (*Ctx) parseToStruct(aliasTag string, out interface{}, data map[string][]string) error {
-	// Get decoder from pool
-	schemaDecoder, ok := decoderPoolMap[aliasTag].Get().(*schema.Decoder)
-	if !ok {
-		panic(fmt.Errorf("failed to type-assert to *schema.Decoder"))
-	}
-	defer decoderPoolMap[aliasTag].Put(schemaDecoder)
-
-	// Set alias tag
-	schemaDecoder.SetAliasTag(aliasTag)
-
-	if err := schemaDecoder.Decode(out, data); err != nil {
-		return fmt.Errorf("failed to decode: %w", err)
-	}
-
-	return nil
-}
-
-func equalFieldType(out interface{}, kind reflect.Kind, key string) bool {
-	// Get type of interface
-	outTyp := reflect.TypeOf(out).Elem()
-	key = utils.ToLower(key)
-	// Must be a struct to match a field
-	if outTyp.Kind() != reflect.Struct {
-		return false
-	}
-	// Copy interface to an value to be used
-	outVal := reflect.ValueOf(out).Elem()
-	// Loop over each field
-	for i := 0; i < outTyp.NumField(); i++ {
-		// Get field value data
-		structField := outVal.Field(i)
-		// Can this field be changed?
-		if !structField.CanSet() {
-			continue
-		}
-		// Get field key data
-		typeField := outTyp.Field(i)
-		// Get type of field key
-		structFieldKind := structField.Kind()
-		// Does the field type equals input?
-		if structFieldKind != kind {
-			continue
-		}
-		// Get tag from field if exist
-		inputFieldName := typeField.Tag.Get(queryTag)
-		if inputFieldName == "" {
-			inputFieldName = typeField.Name
-		} else {
-			inputFieldName = strings.Split(inputFieldName, ",")[0]
-		}
-		// Compare field/tag with provided key
-		if utils.ToLower(inputFieldName) == key {
-			return true
-		}
-	}
-	return false
-}
-
-var (
-	ErrRangeMalformed     = errors.New("range: malformed range header string")
-	ErrRangeUnsatisfiable = errors.New("range: unsatisfiable range")
-)
-
 // Range returns a struct containing the type and a slice of ranges.
-func (c *Ctx) Range(size int) (Range, error) {
+func (c *DefaultCtx) Range(size int) (Range, error) {
 	var rangeData Range
->>>>>>> 61a33361
 	rangeStr := c.Get(HeaderRange)
 	if rangeStr == "" || !strings.Contains(rangeStr, "=") {
 		return rangeData, ErrRangeMalformed
@@ -1361,55 +1047,9 @@
 	return c.getLocationFromRoute(c.App().GetRoute(routeName), params)
 }
 
-<<<<<<< HEAD
 // Render a template with data and sends a text/html response.
 // We support the following engines: https://github.com/gofiber/template
 func (c *DefaultCtx) Render(name string, bind Map, layouts ...string) error {
-	var err error
-=======
-// RedirectToRoute to the Route registered in the app with appropriate parameters
-// If status is not specified, status defaults to 302 Found.
-// If you want to send queries to route, you must add "queries" key typed as map[string]string to params.
-func (c *Ctx) RedirectToRoute(routeName string, params Map, status ...int) error {
-	location, err := c.getLocationFromRoute(c.App().GetRoute(routeName), params)
-	if err != nil {
-		return err
-	}
-
-	// Check queries
-	if queries, ok := params["queries"].(map[string]string); ok {
-		queryText := bytebufferpool.Get()
-		defer bytebufferpool.Put(queryText)
-
-		i := 1
-		for k, v := range queries {
-			_, _ = queryText.WriteString(k + "=" + v) //nolint:errcheck // This will never fail
-
-			if i != len(queries) {
-				_, _ = queryText.WriteString("&") //nolint:errcheck // This will never fail
-			}
-			i++
-		}
-
-		return c.Redirect(location+"?"+queryText.String(), status...)
-	}
-	return c.Redirect(location, status...)
-}
-
-// RedirectBack to the URL to referer
-// If status is not specified, status defaults to 302 Found.
-func (c *Ctx) RedirectBack(fallback string, status ...int) error {
-	location := c.Get(HeaderReferer)
-	if location == "" {
-		location = fallback
-	}
-	return c.Redirect(location, status...)
-}
-
-// Render a template with data and sends a text/html response.
-// We support the following engines: html, amber, handlebars, mustache, pug
-func (c *Ctx) Render(name string, bind interface{}, layouts ...string) error {
->>>>>>> 61a33361
 	// Get new buffer from pool
 	buf := bytebufferpool.Get()
 	defer bytebufferpool.Put(buf)
@@ -1466,7 +1106,6 @@
 	return nil
 }
 
-<<<<<<< HEAD
 func (c *DefaultCtx) renderExtensions(bind Map) {
 	// Bind view map
 	c.viewBindMap.Range(func(key, value any) bool {
@@ -1485,31 +1124,6 @@
 				bind[utils.UnsafeString(key)] = val
 			}
 		})
-=======
-func (c *Ctx) renderExtensions(bind interface{}) {
-	if bindMap, ok := bind.(Map); ok {
-		// Bind view map
-		if c.viewBindMap != nil {
-			for _, v := range c.viewBindMap.D {
-				// make sure key does not exist already
-				if _, ok := bindMap[v.Key]; !ok {
-					bindMap[v.Key] = v.Value
-				}
-			}
-		}
-
-		// Check if the PassLocalsToViews option is enabled (by default it is disabled)
-		if c.app.config.PassLocalsToViews {
-			// Loop through each local and set it in the map
-			c.fasthttp.VisitUserValues(func(key []byte, val interface{}) {
-				// check if bindMap doesn't contain the key
-				if _, ok := bindMap[c.app.getString(key)]; !ok {
-					// Set the key and value in the bindMap
-					bindMap[c.app.getString(key)] = val
-				}
-			})
-		}
->>>>>>> 61a33361
 	}
 
 	if len(c.app.mountFields.appListKeys) == 0 {
@@ -1533,20 +1147,12 @@
 }
 
 // SaveFile saves any multipart file to disk.
-<<<<<<< HEAD
 func (c *DefaultCtx) SaveFile(fileheader *multipart.FileHeader, path string) error {
-=======
-func (*Ctx) SaveFile(fileheader *multipart.FileHeader, path string) error {
->>>>>>> 61a33361
 	return fasthttp.SaveMultipartFile(fileheader, path)
 }
 
 // SaveFileToStorage saves any multipart file to an external storage system.
-<<<<<<< HEAD
 func (c *DefaultCtx) SaveFileToStorage(fileheader *multipart.FileHeader, path string, storage Storage) error {
-=======
-func (*Ctx) SaveFileToStorage(fileheader *multipart.FileHeader, path string, storage Storage) error {
->>>>>>> 61a33361
 	file, err := fileheader.Open()
 	if err != nil {
 		return fmt.Errorf("failed to open: %w", err)
@@ -1565,13 +1171,8 @@
 }
 
 // Secure returns whether a secure connection was established.
-<<<<<<< HEAD
 func (c *DefaultCtx) Secure() bool {
-	return c.Protocol() == "https"
-=======
-func (c *Ctx) Secure() bool {
 	return c.Protocol() == schemeHTTPS
->>>>>>> 61a33361
 }
 
 // Send sets the HTTP response body without copying it.
@@ -1694,21 +1295,12 @@
 }
 
 // Set sets the response's HTTP header field to the specified key, value.
-<<<<<<< HEAD
-func (c *DefaultCtx) Set(key string, val string) {
+func (c *DefaultCtx) Set(key, val string) {
 	c.fasthttp.Response.Header.Set(key, val)
 }
 
-func (c *DefaultCtx) setCanonical(key string, val string) {
+func (c *DefaultCtx) setCanonical(key, val string) {
 	c.fasthttp.Response.Header.SetCanonical(utils.UnsafeBytes(key), utils.UnsafeBytes(val))
-=======
-func (c *Ctx) Set(key, val string) {
-	c.fasthttp.Response.Header.Set(key, val)
-}
-
-func (c *Ctx) setCanonical(key, val string) {
-	c.fasthttp.Response.Header.SetCanonical(c.app.getBytes(key), c.app.getBytes(val))
->>>>>>> 61a33361
 }
 
 // Subdomains returns a string slice of subdomains in the domain name of the request.
@@ -1777,12 +1369,8 @@
 }
 
 // Writef appends f & a into response body writer.
-<<<<<<< HEAD
 func (c *DefaultCtx) Writef(f string, a ...any) (int, error) {
-=======
-func (c *Ctx) Writef(f string, a ...interface{}) (int, error) {
 	//nolint:wrapcheck // This must not be wrapped
->>>>>>> 61a33361
 	return fmt.Fprintf(c.fasthttp.Response.BodyWriter(), f, a...)
 }
 
@@ -1794,13 +1382,8 @@
 
 // XHR returns a Boolean property, that is true, if the request's X-Requested-With header field is XMLHttpRequest,
 // indicating that the request was issued by a client library (such as jQuery).
-<<<<<<< HEAD
 func (c *DefaultCtx) XHR() bool {
-	return utils.EqualFold(c.Get(HeaderXRequestedWith), "xmlhttprequest")
-=======
-func (c *Ctx) XHR() bool {
-	return utils.EqualFoldBytes(c.app.getBytes(c.Get(HeaderXRequestedWith)), []byte("xmlhttprequest"))
->>>>>>> 61a33361
+	return utils.EqualFold(c.app.getBytes(c.Get(HeaderXRequestedWith)), []byte("xmlhttprequest"))
 }
 
 // configDependentPaths set paths for route recognition and prepared paths for the user,
@@ -1859,11 +1442,7 @@
 }
 
 // IsLocalHost will return true if address is a localhost address.
-<<<<<<< HEAD
 func (c *DefaultCtx) isLocalHost(address string) bool {
-=======
-func (*Ctx) isLocalHost(address string) bool {
->>>>>>> 61a33361
 	localHosts := []string{"127.0.0.1", "0.0.0.0", "::1"}
 	for _, h := range localHosts {
 		if strings.Contains(address, h) {
