// ⚡️ Fiber is an Express inspired web framework written in Go with ☕️
// 📃 Github Repository: https://github.com/gofiber/fiber
// 📌 API Documentation: https://docs.gofiber.io

package fiber

// go test -v ./... -run=^$ -bench=Benchmark_Router -benchmem -count=2

import (
	"encoding/json"
	"errors"
	"fmt"
	"io"
	"net/http/httptest"
	"os"
	"strings"
	"testing"

	"github.com/gofiber/utils/v2"
	"github.com/stretchr/testify/require"
	"github.com/valyala/fasthttp"
)

var routesFixture = routeJSON{}

func init() {
	dat, err := os.ReadFile("./.github/testdata/testRoutes.json")
	if err != nil {
		panic(err)
	}
	if err := json.Unmarshal(dat, &routesFixture); err != nil {
		panic(err)
	}
}

func Test_Route_Match_SameLength(t *testing.T) {
	app := New()

	app.Get("/:param", func(c Ctx) error {
		return c.SendString(c.Params("param"))
	})

	resp, err := app.Test(httptest.NewRequest(MethodGet, "/:param", nil))
	require.NoError(t, err, "app.Test(req)")
	require.Equal(t, 200, resp.StatusCode, "Status code")

	body, err := io.ReadAll(resp.Body)
	require.NoError(t, err, "app.Test(req)")
	require.Equal(t, ":param", app.getString(body))

	// with param
	resp, err = app.Test(httptest.NewRequest(MethodGet, "/test", nil))
	require.NoError(t, err, "app.Test(req)")
	require.Equal(t, 200, resp.StatusCode, "Status code")

	body, err = io.ReadAll(resp.Body)
	require.NoError(t, err, "app.Test(req)")
	require.Equal(t, "test", app.getString(body))
}

func Test_Route_Match_Star(t *testing.T) {
	app := New()

	app.Get("/*", func(c Ctx) error {
		return c.SendString(c.Params("*"))
	})

	resp, err := app.Test(httptest.NewRequest(MethodGet, "/*", nil))
	require.NoError(t, err, "app.Test(req)")
	require.Equal(t, 200, resp.StatusCode, "Status code")

	body, err := io.ReadAll(resp.Body)
	require.NoError(t, err, "app.Test(req)")
	require.Equal(t, "*", app.getString(body))

	// with param
	resp, err = app.Test(httptest.NewRequest(MethodGet, "/test", nil))
	require.NoError(t, err, "app.Test(req)")
	require.Equal(t, 200, resp.StatusCode, "Status code")

	body, err = io.ReadAll(resp.Body)
	require.NoError(t, err, "app.Test(req)")
	require.Equal(t, "test", app.getString(body))

	// without parameter
	route := Route{
		star:        true,
		path:        "/*",
		routeParser: routeParser{},
	}
	params := [maxParams]string{}
	match := route.match("", "", &params)
	require.True(t, match)
	require.Equal(t, [maxParams]string{}, params)

	// with parameter
	match = route.match("/favicon.ico", "/favicon.ico", &params)
	require.True(t, match)
	require.Equal(t, [maxParams]string{"favicon.ico"}, params)

	// without parameter again
	match = route.match("", "", &params)
	require.True(t, match)
	require.Equal(t, [maxParams]string{}, params)
}

func Test_Route_Match_Root(t *testing.T) {
	app := New()

	app.Get("/", func(c Ctx) error {
		return c.SendString("root")
	})

	resp, err := app.Test(httptest.NewRequest(MethodGet, "/", nil))
	require.NoError(t, err, "app.Test(req)")
	require.Equal(t, 200, resp.StatusCode, "Status code")

	body, err := io.ReadAll(resp.Body)
	require.NoError(t, err, "app.Test(req)")
	require.Equal(t, "root", app.getString(body))
}

func Test_Route_Match_Parser(t *testing.T) {
	app := New()

	app.Get("/foo/:ParamName", func(c Ctx) error {
		return c.SendString(c.Params("ParamName"))
	})
	app.Get("/Foobar/*", func(c Ctx) error {
		return c.SendString(c.Params("*"))
	})
	resp, err := app.Test(httptest.NewRequest(MethodGet, "/foo/bar", nil))
	require.NoError(t, err, "app.Test(req)")
	require.Equal(t, 200, resp.StatusCode, "Status code")

	body, err := io.ReadAll(resp.Body)
	require.NoError(t, err, "app.Test(req)")
	require.Equal(t, "bar", app.getString(body))

	// with star
	resp, err = app.Test(httptest.NewRequest(MethodGet, "/Foobar/test", nil))
	require.NoError(t, err, "app.Test(req)")
	require.Equal(t, 200, resp.StatusCode, "Status code")

	body, err = io.ReadAll(resp.Body)
	require.NoError(t, err, "app.Test(req)")
	require.Equal(t, "test", app.getString(body))
}

func Test_Route_Match_Middleware(t *testing.T) {
	app := New()

	app.Use("/foo/*", func(c Ctx) error {
		return c.SendString(c.Params("*"))
	})

	resp, err := app.Test(httptest.NewRequest(MethodGet, "/foo/*", nil))
	require.NoError(t, err, "app.Test(req)")
	require.Equal(t, 200, resp.StatusCode, "Status code")

	body, err := io.ReadAll(resp.Body)
	require.NoError(t, err, "app.Test(req)")
	require.Equal(t, "*", app.getString(body))

	// with param
	resp, err = app.Test(httptest.NewRequest(MethodGet, "/foo/bar/fasel", nil))
	require.NoError(t, err, "app.Test(req)")
	require.Equal(t, 200, resp.StatusCode, "Status code")

	body, err = io.ReadAll(resp.Body)
	require.NoError(t, err, "app.Test(req)")
	require.Equal(t, "bar/fasel", app.getString(body))
}

func Test_Route_Match_UnescapedPath(t *testing.T) {
	app := New(Config{UnescapePath: true})

	app.Use("/créer", func(c Ctx) error {
		return c.SendString("test")
	})

	resp, err := app.Test(httptest.NewRequest(MethodGet, "/cr%C3%A9er", nil))
	require.NoError(t, err, "app.Test(req)")
	require.Equal(t, StatusOK, resp.StatusCode, "Status code")

	body, err := io.ReadAll(resp.Body)
	require.NoError(t, err, "app.Test(req)")
	require.Equal(t, "test", app.getString(body))
	// without special chars
	resp, err = app.Test(httptest.NewRequest(MethodGet, "/créer", nil))
	require.NoError(t, err, "app.Test(req)")
	require.Equal(t, StatusOK, resp.StatusCode, "Status code")

	// check deactivated behavior
	app.config.UnescapePath = false
	resp, err = app.Test(httptest.NewRequest(MethodGet, "/cr%C3%A9er", nil))
	require.NoError(t, err, "app.Test(req)")
	require.Equal(t, StatusNotFound, resp.StatusCode, "Status code")
}

func Test_Route_Match_WithEscapeChar(t *testing.T) {
	app := New()
	// static route and escaped part
	app.Get("/v1/some/resource/name\\:customVerb", func(c Ctx) error {
		return c.SendString("static")
	})
	// group route
	group := app.Group("/v2/\\:firstVerb")
	group.Get("/\\:customVerb", func(c Ctx) error {
		return c.SendString("group")
	})
	// route with resource param and escaped part
	app.Get("/v3/:resource/name\\:customVerb", func(c Ctx) error {
		return c.SendString(c.Params("resource"))
	})

	// check static route
	resp, err := app.Test(httptest.NewRequest(MethodGet, "/v1/some/resource/name:customVerb", nil))
	require.NoError(t, err, "app.Test(req)")
	require.Equal(t, StatusOK, resp.StatusCode, "Status code")

	body, err := io.ReadAll(resp.Body)
	require.NoError(t, err, "app.Test(req)")
	require.Equal(t, "static", app.getString(body))

	// check group route
	resp, err = app.Test(httptest.NewRequest(MethodGet, "/v2/:firstVerb/:customVerb", nil))
	require.NoError(t, err, "app.Test(req)")
	require.Equal(t, StatusOK, resp.StatusCode, "Status code")

	body, err = io.ReadAll(resp.Body)
	require.NoError(t, err, "app.Test(req)")
	require.Equal(t, "group", app.getString(body))

	// check param route
	resp, err = app.Test(httptest.NewRequest(MethodGet, "/v3/awesome/name:customVerb", nil))
	require.NoError(t, err, "app.Test(req)")
	require.Equal(t, StatusOK, resp.StatusCode, "Status code")

	body, err = io.ReadAll(resp.Body)
	require.NoError(t, err, "app.Test(req)")
	require.Equal(t, "awesome", app.getString(body))
}

func Test_Route_Match_Middleware_HasPrefix(t *testing.T) {
	app := New()

	app.Use("/foo", func(c Ctx) error {
		return c.SendString("middleware")
	})

	resp, err := app.Test(httptest.NewRequest(MethodGet, "/foo/bar", nil))
	require.NoError(t, err, "app.Test(req)")
	require.Equal(t, 200, resp.StatusCode, "Status code")

	body, err := io.ReadAll(resp.Body)
	require.NoError(t, err, "app.Test(req)")
	require.Equal(t, "middleware", app.getString(body))
}

func Test_Route_Match_Middleware_Root(t *testing.T) {
	app := New()

	app.Use("/", func(c Ctx) error {
		return c.SendString("middleware")
	})

	resp, err := app.Test(httptest.NewRequest(MethodGet, "/everything", nil))
	require.NoError(t, err, "app.Test(req)")
	require.Equal(t, 200, resp.StatusCode, "Status code")

	body, err := io.ReadAll(resp.Body)
	require.NoError(t, err, "app.Test(req)")
	require.Equal(t, "middleware", app.getString(body))
}

func Test_Router_Register_Missing_Handler(t *testing.T) {
	app := New()
	defer func() {
		if err := recover(); err != nil {
			require.Equal(t, "missing handler/middleware in route: /doe\n", fmt.Sprintf("%v", err))
		}
	}()
<<<<<<< HEAD
	app.register([]string{"USE"}, "/doe", nil)
=======
	app.register("USE", "/doe", nil)
>>>>>>> f8457f2e
}

func Test_Ensure_Router_Interface_Implementation(t *testing.T) {
	var app any = (*App)(nil)
	_, ok := app.(Router)
	require.True(t, ok)

	var group any = (*Group)(nil)
	_, ok = group.(Router)
	require.True(t, ok)
}

func Test_Router_Handler_Catch_Error(t *testing.T) {
	app := New()
	app.config.ErrorHandler = func(c Ctx, err error) error {
		return errors.New("fake error")
	}

	app.Get("/", func(c Ctx) error {
		return ErrForbidden
	})

	c := &fasthttp.RequestCtx{}

	app.Handler()(c)

	require.Equal(t, StatusInternalServerError, c.Response.Header.StatusCode())
}

func Test_Route_Static_Root(t *testing.T) {
	dir := "./.github/testdata/fs/css"
	app := New()
	app.Static("/", dir, Static{
		Browse: true,
	})

	resp, err := app.Test(httptest.NewRequest(MethodGet, "/", nil))
	require.NoError(t, err, "app.Test(req)")
	require.Equal(t, 200, resp.StatusCode, "Status code")

	resp, err = app.Test(httptest.NewRequest(MethodGet, "/style.css", nil))
	require.NoError(t, err, "app.Test(req)")
	require.Equal(t, 200, resp.StatusCode, "Status code")

	body, err := io.ReadAll(resp.Body)
	require.NoError(t, err, "app.Test(req)")
	require.True(t, strings.Contains(app.getString(body), "color"))

	app = New()
	app.Static("/", dir)

	resp, err = app.Test(httptest.NewRequest(MethodGet, "/", nil))
	require.NoError(t, err, "app.Test(req)")
	require.Equal(t, 404, resp.StatusCode, "Status code")

	resp, err = app.Test(httptest.NewRequest(MethodGet, "/style.css", nil))
	require.NoError(t, err, "app.Test(req)")
	require.Equal(t, 200, resp.StatusCode, "Status code")

	body, err = io.ReadAll(resp.Body)
	require.NoError(t, err, "app.Test(req)")
	require.True(t, strings.Contains(app.getString(body), "color"))
}

func Test_Route_Static_HasPrefix(t *testing.T) {
	dir := "./.github/testdata/fs/css"
	app := New()
	app.Static("/static", dir, Static{
		Browse: true,
	})

	resp, err := app.Test(httptest.NewRequest(MethodGet, "/static", nil))
	require.NoError(t, err, "app.Test(req)")
	require.Equal(t, 200, resp.StatusCode, "Status code")

	resp, err = app.Test(httptest.NewRequest(MethodGet, "/static/", nil))
	require.NoError(t, err, "app.Test(req)")
	require.Equal(t, 200, resp.StatusCode, "Status code")

	resp, err = app.Test(httptest.NewRequest(MethodGet, "/static/style.css", nil))
	require.NoError(t, err, "app.Test(req)")
	require.Equal(t, 200, resp.StatusCode, "Status code")

	body, err := io.ReadAll(resp.Body)
	require.NoError(t, err, "app.Test(req)")
	require.True(t, strings.Contains(app.getString(body), "color"))

	app = New()
	app.Static("/static/", dir, Static{
		Browse: true,
	})

	resp, err = app.Test(httptest.NewRequest(MethodGet, "/static", nil))
	require.NoError(t, err, "app.Test(req)")
	require.Equal(t, 200, resp.StatusCode, "Status code")

	resp, err = app.Test(httptest.NewRequest(MethodGet, "/static/", nil))
	require.NoError(t, err, "app.Test(req)")
	require.Equal(t, 200, resp.StatusCode, "Status code")

	resp, err = app.Test(httptest.NewRequest(MethodGet, "/static/style.css", nil))
	require.NoError(t, err, "app.Test(req)")
	require.Equal(t, 200, resp.StatusCode, "Status code")

	body, err = io.ReadAll(resp.Body)
	require.NoError(t, err, "app.Test(req)")
	require.True(t, strings.Contains(app.getString(body), "color"))

	app = New()
	app.Static("/static", dir)

	resp, err = app.Test(httptest.NewRequest(MethodGet, "/static", nil))
	require.NoError(t, err, "app.Test(req)")
	require.Equal(t, 404, resp.StatusCode, "Status code")

	resp, err = app.Test(httptest.NewRequest(MethodGet, "/static/", nil))
	require.NoError(t, err, "app.Test(req)")
	require.Equal(t, 404, resp.StatusCode, "Status code")

	resp, err = app.Test(httptest.NewRequest(MethodGet, "/static/style.css", nil))
	require.NoError(t, err, "app.Test(req)")
	require.Equal(t, 200, resp.StatusCode, "Status code")

	body, err = io.ReadAll(resp.Body)
	require.NoError(t, err, "app.Test(req)")
	require.True(t, strings.Contains(app.getString(body), "color"))

	app = New()
	app.Static("/static/", dir)

	resp, err = app.Test(httptest.NewRequest(MethodGet, "/static", nil))
	require.NoError(t, err, "app.Test(req)")
	require.Equal(t, 404, resp.StatusCode, "Status code")

	resp, err = app.Test(httptest.NewRequest(MethodGet, "/static/", nil))
	require.NoError(t, err, "app.Test(req)")
	require.Equal(t, 404, resp.StatusCode, "Status code")

	resp, err = app.Test(httptest.NewRequest(MethodGet, "/static/style.css", nil))
	require.NoError(t, err, "app.Test(req)")
	require.Equal(t, 200, resp.StatusCode, "Status code")

	body, err = io.ReadAll(resp.Body)
	require.NoError(t, err, "app.Test(req)")
	require.True(t, strings.Contains(app.getString(body), "color"))
}

//////////////////////////////////////////////
///////////////// BENCHMARKS /////////////////
//////////////////////////////////////////////

func registerDummyRoutes(app *App) {
	h := func(c Ctx) error {
		return nil
	}
	for _, r := range routesFixture.GithubAPI {
		app.Add([]string{r.Method}, r.Path, h)
	}
}

// go test -v -run=^$ -bench=Benchmark_App_MethodNotAllowed -benchmem -count=4
func Benchmark_App_MethodNotAllowed(b *testing.B) {
	app := New()
	h := func(c Ctx) error {
		return c.SendString("Hello World!")
	}
	app.All("/this/is/a/", h)
	app.Get("/this/is/a/dummy/route/oke", h)
	appHandler := app.Handler()
	c := &fasthttp.RequestCtx{}

	c.Request.Header.SetMethod("DELETE")
	c.URI().SetPath("/this/is/a/dummy/route/oke")

	b.ResetTimer()
	for n := 0; n < b.N; n++ {
		appHandler(c)
	}
	b.StopTimer()
	require.Equal(b, 405, c.Response.StatusCode())
	require.Equal(b, "GET", string(c.Response.Header.Peek("Allow")))
	require.Equal(b, utils.StatusMessage(StatusMethodNotAllowed), string(c.Response.Body()))
}

// go test -v ./... -run=^$ -bench=Benchmark_Router_NotFound -benchmem -count=4
func Benchmark_Router_NotFound(b *testing.B) {
	app := New()
	app.Use(func(c Ctx) error {
		return c.Next()
	})
	registerDummyRoutes(app)
	appHandler := app.Handler()
	c := &fasthttp.RequestCtx{}

	c.Request.Header.SetMethod("DELETE")
	c.URI().SetPath("/this/route/does/not/exist")

	b.ResetTimer()
	for n := 0; n < b.N; n++ {
		appHandler(c)
	}
	require.Equal(b, 404, c.Response.StatusCode())
	require.Equal(b, "Cannot DELETE /this/route/does/not/exist", string(c.Response.Body()))
}

// go test -v ./... -run=^$ -bench=Benchmark_Router_Handler -benchmem -count=4
func Benchmark_Router_Handler(b *testing.B) {
	app := New()
	registerDummyRoutes(app)
	appHandler := app.Handler()

	c := &fasthttp.RequestCtx{}

	c.Request.Header.SetMethod("DELETE")
	c.URI().SetPath("/user/keys/1337")

	b.ResetTimer()

	for n := 0; n < b.N; n++ {
		appHandler(c)
	}
}

func Benchmark_Router_Handler_Strict_Case(b *testing.B) {
	app := New(Config{
		StrictRouting: true,
		CaseSensitive: true,
	})
	registerDummyRoutes(app)
	appHandler := app.Handler()

	c := &fasthttp.RequestCtx{}

	c.Request.Header.SetMethod("DELETE")
	c.URI().SetPath("/user/keys/1337")

	b.ResetTimer()

	for n := 0; n < b.N; n++ {
		appHandler(c)
	}
}

// go test -v ./... -run=^$ -bench=Benchmark_Router_Chain -benchmem -count=4
func Benchmark_Router_Chain(b *testing.B) {
	app := New()
	handler := func(c Ctx) error {
		return c.Next()
	}
	app.Get("/", handler, handler, handler, handler, handler, handler)

	appHandler := app.Handler()

	c := &fasthttp.RequestCtx{}

	c.Request.Header.SetMethod("GET")
	c.URI().SetPath("/")
	b.ResetTimer()
	for n := 0; n < b.N; n++ {
		appHandler(c)
	}
}

// go test -v ./... -run=^$ -bench=Benchmark_Router_WithCompression -benchmem -count=4
func Benchmark_Router_WithCompression(b *testing.B) {
	app := New()
	handler := func(c Ctx) error {
		return c.Next()
	}
	app.Get("/", handler)
	app.Get("/", handler)
	app.Get("/", handler)
	app.Get("/", handler)
	app.Get("/", handler)
	app.Get("/", handler)

	appHandler := app.Handler()
	c := &fasthttp.RequestCtx{}

	c.Request.Header.SetMethod("GET")
	c.URI().SetPath("/")
	b.ResetTimer()
	for n := 0; n < b.N; n++ {
		appHandler(c)
	}
}

// go test -run=^$ -bench=Benchmark_Startup_Process -benchmem -count=9
func Benchmark_Startup_Process(b *testing.B) {
	for n := 0; n < b.N; n++ {
		app := New()
		registerDummyRoutes(app)
		app.startupProcess()
	}
}

// go test -v ./... -run=^$ -bench=Benchmark_Router_Next -benchmem -count=4
func Benchmark_Router_Next(b *testing.B) {
	app := New()
	registerDummyRoutes(app)
	app.startupProcess()

	request := &fasthttp.RequestCtx{}

	request.Request.Header.SetMethod("DELETE")
	request.URI().SetPath("/user/keys/1337")
	var res bool
	var err error

	c := app.NewCtx(request).(*DefaultCtx)

	b.ResetTimer()
	for n := 0; n < b.N; n++ {
		c.indexRoute = -1
		res, err = app.next(c)
	}
	require.NoError(b, err)
	require.True(b, res)
	require.Equal(b, 4, c.indexRoute)
}

// go test -v ./... -run=^$ -bench=Benchmark_Route_Match -benchmem -count=4
func Benchmark_Route_Match(b *testing.B) {
	var match bool
	var params [maxParams]string

	parsed := parseRoute("/user/keys/:id")
	route := &Route{
		use:         false,
		root:        false,
		star:        false,
		routeParser: parsed,
		Params:      parsed.params,
		path:        "/user/keys/:id",

		Path:   "/user/keys/:id",
		Method: "DELETE",
	}
	route.Handlers = append(route.Handlers, func(c Ctx) error {
		return nil
	})
	b.ResetTimer()
	for n := 0; n < b.N; n++ {
		match = route.match("/user/keys/1337", "/user/keys/1337", &params)
	}

	require.True(b, match)
	require.Equal(b, []string{"1337"}, params[0:len(parsed.params)])
}

// go test -v ./... -run=^$ -bench=Benchmark_Route_Match_Star -benchmem -count=4
func Benchmark_Route_Match_Star(b *testing.B) {
	var match bool
	var params [maxParams]string

	parsed := parseRoute("/*")
	route := &Route{
		use:         false,
		root:        false,
		star:        true,
		routeParser: parsed,
		Params:      parsed.params,
		path:        "/user/keys/bla",

		Path:   "/user/keys/bla",
		Method: "DELETE",
	}
	route.Handlers = append(route.Handlers, func(c Ctx) error {
		return nil
	})
	b.ResetTimer()

	for n := 0; n < b.N; n++ {
		match = route.match("/user/keys/bla", "/user/keys/bla", &params)
	}

	require.True(b, match)
	require.Equal(b, []string{"user/keys/bla"}, params[0:len(parsed.params)])
}

// go test -v ./... -run=^$ -bench=Benchmark_Route_Match_Root -benchmem -count=4
func Benchmark_Route_Match_Root(b *testing.B) {
	var match bool
	var params [maxParams]string

	parsed := parseRoute("/")
	route := &Route{
		use:         false,
		root:        true,
		star:        false,
		path:        "/",
		routeParser: parsed,
		Params:      parsed.params,

		Path:   "/",
		Method: "DELETE",
	}
	route.Handlers = append(route.Handlers, func(c Ctx) error {
		return nil
	})

	b.ResetTimer()

	for n := 0; n < b.N; n++ {
		match = route.match("/", "/", &params)
	}

	require.True(b, match)
	require.Equal(b, []string{}, params[0:len(parsed.params)])
}

// go test -v ./... -run=^$ -bench=Benchmark_Router_Handler_CaseSensitive -benchmem -count=4
func Benchmark_Router_Handler_CaseSensitive(b *testing.B) {
	app := New()
	app.config.CaseSensitive = true
	registerDummyRoutes(app)
	appHandler := app.Handler()

	c := &fasthttp.RequestCtx{}

	c.Request.Header.SetMethod("DELETE")
	c.URI().SetPath("/user/keys/1337")

	b.ResetTimer()

	for n := 0; n < b.N; n++ {
		appHandler(c)
	}
}

// go test -v ./... -run=^$ -bench=Benchmark_Router_Handler_Unescape -benchmem -count=4
func Benchmark_Router_Handler_Unescape(b *testing.B) {
	app := New()
	app.config.UnescapePath = true
	registerDummyRoutes(app)
	app.Delete("/créer", func(c Ctx) error {
		return nil
	})

	appHandler := app.Handler()

	c := &fasthttp.RequestCtx{}

	c.Request.Header.SetMethod(MethodDelete)
	c.URI().SetPath("/cr%C3%A9er")

	b.ResetTimer()

	for n := 0; n < b.N; n++ {
		c.URI().SetPath("/cr%C3%A9er")
		appHandler(c)
	}
}

// go test -run=^$ -bench=Benchmark_Router_Handler_StrictRouting -benchmem -count=4
func Benchmark_Router_Handler_StrictRouting(b *testing.B) {
	app := New()
	app.config.CaseSensitive = true
	registerDummyRoutes(app)
	appHandler := app.Handler()

	c := &fasthttp.RequestCtx{}

	c.Request.Header.SetMethod("DELETE")
	c.URI().SetPath("/user/keys/1337")

	b.ResetTimer()

	for n := 0; n < b.N; n++ {
		appHandler(c)
	}
}

// go test -run=^$ -bench=Benchmark_Router_Github_API -benchmem -count=16
func Benchmark_Router_Github_API(b *testing.B) {
	app := New()
	registerDummyRoutes(app)
	app.startupProcess()

	c := &fasthttp.RequestCtx{}
	var match bool
	var err error

	b.ResetTimer()

	for i := range routesFixture.TestRoutes {
		c.Request.Header.SetMethod(routesFixture.TestRoutes[i].Method)
		for n := 0; n < b.N; n++ {
			c.URI().SetPath(routesFixture.TestRoutes[i].Path)

			ctx := app.AcquireCtx().(*DefaultCtx)
			ctx.Reset(c)

			match, err = app.next(ctx)
			app.ReleaseCtx(ctx)
		}

		require.NoError(b, err)
		require.True(b, match)
	}
}

type testRoute struct {
	Method string `json:"method"`
	Path   string `json:"path"`
}

type routeJSON struct {
	TestRoutes []testRoute `json:"testRoutes"`
	GithubAPI  []testRoute `json:"githubAPI"`
}<|MERGE_RESOLUTION|>--- conflicted
+++ resolved
@@ -281,11 +281,7 @@
 			require.Equal(t, "missing handler/middleware in route: /doe\n", fmt.Sprintf("%v", err))
 		}
 	}()
-<<<<<<< HEAD
-	app.register([]string{"USE"}, "/doe", nil)
-=======
-	app.register("USE", "/doe", nil)
->>>>>>> f8457f2e
+	app.register([]string{"USE"}, "/doe", nil, nil)
 }
 
 func Test_Ensure_Router_Interface_Implementation(t *testing.T) {
