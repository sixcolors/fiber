--- conflicted
+++ resolved
@@ -30,11 +30,7 @@
 )
 
 // Version of current fiber package
-<<<<<<< HEAD
 const Version = "3.0.0-beta.1"
-=======
-const Version = "2.37.0"
->>>>>>> 87faeda5
 
 // Handler defines a function to serve HTTP requests.
 type Handler = func(Ctx) error
@@ -574,7 +570,6 @@
 	}
 }
 
-<<<<<<< HEAD
 // NewCtxFunc allows to customize ctx methods as we want.
 // Note: It doesn't allow adding new methods, only customizing exist methods.
 func (app *App) NewCtxFunc(function func(app *App) CustomCtx) {
@@ -585,14 +580,14 @@
 // They should be compatible with CustomBinder interface.
 func (app *App) RegisterCustomBinder(binder CustomBinder) {
 	app.customBinders = append(app.customBinders, binder)
-=======
+}
+
 // You can use SetTLSHandler to use ClientHelloInfo when using TLS with Listener.
 func (app *App) SetTLSHandler(tlsHandler *TLSHandler) {
 	// Attach the tlsHandler to the config
 	app.mutex.Lock()
 	app.tlsHandler = tlsHandler
 	app.mutex.Unlock()
->>>>>>> 87faeda5
 }
 
 // Mount attaches another app instance as a sub-router along a routing path.
