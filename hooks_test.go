package fiber

import (
	"errors"
	"fmt"
	"testing"
	"time"

<<<<<<< HEAD
	"github.com/stretchr/testify/require"
	"github.com/valyala/bytebufferpool"
)

var testSimpleHandler = func(c Ctx) error {
=======
	"github.com/gofiber/fiber/v2/utils"

	"github.com/valyala/bytebufferpool"
)

func testSimpleHandler(c *Ctx) error {
>>>>>>> 61a33361
	return c.SendString("simple")
}

func Test_Hook_OnRoute(t *testing.T) {
	t.Parallel()
	app := New()

	app.Hooks().OnRoute(func(r Route) error {
		require.Equal(t, "", r.Name)

		return nil
	})

	app.Get("/", testSimpleHandler).Name("x")

	subApp := New()
	subApp.Get("/test", testSimpleHandler)

	app.Use("/sub", subApp)
}

func Test_Hook_OnRoute_Mount(t *testing.T) {
	t.Parallel()
	app := New()
	subApp := New()
	app.Use("/sub", subApp)

	subApp.Hooks().OnRoute(func(r Route) error {
		require.Equal(t, "/sub/test", r.Path)

		return nil
	})

	app.Hooks().OnRoute(func(r Route) error {
		require.Equal(t, "/", r.Path)

		return nil
	})

	app.Get("/", testSimpleHandler).Name("x")
	subApp.Get("/test", testSimpleHandler)
}

func Test_Hook_OnName(t *testing.T) {
	t.Parallel()
	app := New()

	buf := bytebufferpool.Get()
	defer bytebufferpool.Put(buf)

	app.Hooks().OnName(func(r Route) error {
		_, err := buf.WriteString(r.Name)
		require.NoError(t, nil, err)

		return nil
	})

	app.Get("/", testSimpleHandler).Name("index")

	subApp := New()
	subApp.Get("/test", testSimpleHandler)
	subApp.Get("/test2", testSimpleHandler)

	app.Use("/sub", subApp)

	require.Equal(t, "index", buf.String())
}

func Test_Hook_OnName_Error(t *testing.T) {
	t.Parallel()
	app := New()
	defer func() {
		if err := recover(); err != nil {
			require.Equal(t, "unknown error", fmt.Sprintf("%v", err))
		}
	}()

	app.Hooks().OnName(func(r Route) error {
		return errors.New("unknown error")
	})

	app.Get("/", testSimpleHandler).Name("index")
}

func Test_Hook_OnGroup(t *testing.T) {
	t.Parallel()
	app := New()

	buf := bytebufferpool.Get()
	defer bytebufferpool.Put(buf)

	app.Hooks().OnGroup(func(g Group) error {
		_, err := buf.WriteString(g.Prefix)
		require.NoError(t, nil, err)
		return nil
	})

	grp := app.Group("/x").Name("x.")
	grp.Group("/a")

	require.Equal(t, "/x/x/a", buf.String())
}

func Test_Hook_OnGroup_Mount(t *testing.T) {
	t.Parallel()
	app := New()
	micro := New()
	micro.Use("/john", app)

	app.Hooks().OnGroup(func(g Group) error {
		require.Equal(t, "/john/v1", g.Prefix)
		return nil
	})

	v1 := app.Group("/v1")
	v1.Get("/doe", func(c Ctx) error {
		return c.SendStatus(StatusOK)
	})
}

func Test_Hook_OnGroupName(t *testing.T) {
	t.Parallel()
	app := New()

	buf := bytebufferpool.Get()
	defer bytebufferpool.Put(buf)

	app.Hooks().OnGroupName(func(g Group) error {
		_, err := buf.WriteString(g.name)
		require.NoError(t, nil, err)

		return nil
	})

	grp := app.Group("/x").Name("x.")
	grp.Get("/test", testSimpleHandler)
	grp.Get("/test2", testSimpleHandler)

	require.Equal(t, "x.", buf.String())
}

func Test_Hook_OnGroupName_Error(t *testing.T) {
	t.Parallel()
	app := New()
	defer func() {
		if err := recover(); err != nil {
			require.Equal(t, "unknown error", fmt.Sprintf("%v", err))
		}
	}()

	app.Hooks().OnGroupName(func(g Group) error {
		return errors.New("unknown error")
	})

	grp := app.Group("/x").Name("x.")
	grp.Get("/test", testSimpleHandler)
}

func Test_Hook_OnShutdown(t *testing.T) {
	t.Parallel()
	app := New()

	buf := bytebufferpool.Get()
	defer bytebufferpool.Put(buf)

	app.Hooks().OnShutdown(func() error {
		_, err := buf.WriteString("shutdowning")
		require.NoError(t, nil, err)

		return nil
	})

	require.Nil(t, app.Shutdown())
	require.Equal(t, "shutdowning", buf.String())
}

func Test_Hook_OnListen(t *testing.T) {
	t.Parallel()
<<<<<<< HEAD

	app := New()
=======
	app := New(Config{
		DisableStartupMessage: true,
	})
>>>>>>> 61a33361

	buf := bytebufferpool.Get()
	defer bytebufferpool.Put(buf)

	app.Hooks().OnListen(func() error {
		_, err := buf.WriteString("ready")
		require.NoError(t, nil, err)

		return nil
	})

	go func() {
		time.Sleep(1000 * time.Millisecond)
		require.Nil(t, app.Shutdown())
	}()

	require.Nil(t, app.Listen(":9000", ListenConfig{DisableStartupMessage: true}))
	require.Equal(t, "ready", buf.String())
}

func Test_Hook_OnHook(t *testing.T) {
	app := New()

	// Reset test var
	testPreforkMaster = true
	testOnPrefork = true

	go func() {
		time.Sleep(1000 * time.Millisecond)
		require.Nil(t, app.Shutdown())
	}()

	app.Hooks().OnFork(func(pid int) error {
		require.Equal(t, 1, pid)
		return nil
	})

	require.Nil(t, app.prefork(":3000", nil, ListenConfig{DisableStartupMessage: true, EnablePrefork: true}))
}

func Test_Hook_OnMount(t *testing.T) {
	t.Parallel()
	app := New()
	app.Get("/", testSimpleHandler).Name("x")

	subApp := New()
	subApp.Get("/test", testSimpleHandler)

	subApp.Hooks().OnMount(func(parent *App) error {
		require.Equal(t, parent.mountFields.mountPath, "")

		return nil
	})

	app.Use("/sub", subApp)
}<|MERGE_RESOLUTION|>--- conflicted
+++ resolved
@@ -6,20 +6,11 @@
 	"testing"
 	"time"
 
-<<<<<<< HEAD
 	"github.com/stretchr/testify/require"
 	"github.com/valyala/bytebufferpool"
 )
 
-var testSimpleHandler = func(c Ctx) error {
-=======
-	"github.com/gofiber/fiber/v2/utils"
-
-	"github.com/valyala/bytebufferpool"
-)
-
-func testSimpleHandler(c *Ctx) error {
->>>>>>> 61a33361
+func testSimpleHandler(c Ctx) error {
 	return c.SendString("simple")
 }
 
@@ -198,14 +189,8 @@
 
 func Test_Hook_OnListen(t *testing.T) {
 	t.Parallel()
-<<<<<<< HEAD
-
-	app := New()
-=======
-	app := New(Config{
-		DisableStartupMessage: true,
-	})
->>>>>>> 61a33361
+
+	app := New()
 
 	buf := bytebufferpool.Get()
 	defer bytebufferpool.Put(buf)
